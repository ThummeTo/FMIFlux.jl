#
# Copyright (c) 2021 Tobias Thummerer, Lars Mikelsons
# Licensed under the MIT license. See LICENSE file in the project root for details.
#

import Zygote
using Zygote: @adjoint

using Flux, DiffEqFlux
using OrdinaryDiffEq
using DiffEqCallbacks
using Interpolations: interpolate, LinearInterpolation

using DiffEqFlux: ODEFunction, basic_tgrad, ODEProblem, ZygoteVJP, InterpolatingAdjoint, solve

import ForwardDiff
import Optim
import ProgressMeter

import SciMLBase: RightRootFind

using FMIImport: fmi2ComponentState, fmi2ComponentStateInstantiated, fmi2ComponentStateInitializationMode, fmi2ComponentStateEventMode, fmi2ComponentStateContinuousTimeMode, fmi2ComponentStateTerminated, fmi2ComponentStateError, fmi2ComponentStateFatal
import ChainRulesCore: ignore_derivatives

using FMIImport: fmi2StatusOK, FMU2Solution, FMU2Event

"""
The mutable struct representing an abstract (simulation mode unknown) NeuralFMU.
"""
abstract type NeuralFMU end

"""
Structure definition for a NeuralFMU, that runs in mode `Model Exchange` (ME).
"""
mutable struct ME_NeuralFMU <: NeuralFMU
    neuralODE::NeuralODE
    fmu::FMU

    currentComponent

    tspan
    saveat
    saved_values
    recordValues

    valueStack

    customCallbacks::Array
    callbacks::Array

    x0::Array{Float64}
    firstRun::Bool
    solution::FMU2Solution

    tolerance::Union{Real, Nothing}
    parameters::Union{Dict{<:Any, <:Any}, Nothing}
    setup::Union{Bool, Nothing}
    reset::Union{Bool, Nothing}
    instantiate::Union{Bool, Nothing}
    freeInstance::Union{Bool, Nothing}
    terminate::Union{Bool, Nothing}

    progressMeter

    #componentShadow::Union{FMU2ComponentShadow, Nothing}

    solveCycle::UInt

    function ME_NeuralFMU()
        inst = new()
        inst.currentComponent = nothing
        inst.progressMeter = nothing

        return inst 
    end
end

"""
Structure definition for a NeuralFMU, that runs in mode `Co-Simulation` (CS).
"""
mutable struct CS_NeuralFMU{F, C} <: NeuralFMU
    model
    fmu::F
    currentComponent # ::Union{C, Nothing}

    tspan
    saveat
    solution::FMU2Solution

    function CS_NeuralFMU{F, C}() where {F, C}
        inst = new{F, C}()

        inst.currentComponent = nothing

        return inst
    end
end

##### EVENT HANDLING START

function startCallback(nfmu, t)
    ignore_derivatives() do
        nfmu.solveCycle += 1
        @debug "[$(nfmu.solveCycle)][FIRST STEP]"

        @assert ForwardDiff.value(t) == nfmu.tspan[1] "startCallback(...): Called for non-start-point t=$(ForwardDiff.value(t))"

        # allocate component shadow for second run
        if nfmu.fmu.executionConfig.useComponentShadow

            if nfmu.currentComponent == nothing
                nfmu.currentComponent = FMU2ComponentShadow()
                @debug "[$(nfmu.solveCycle)][INIT SHADOW]"
                push!(nfmu.fmu.components, nfmu.currentComponent)
            end

            # real comp renew
            realComponent = nfmu.currentComponent.realComponent
            realComponent, nfmu.x0 = prepareFMU(nfmu.fmu, realComponent, nfmu.instantiate, nfmu.freeInstance, nfmu.terminate, nfmu.reset, nfmu.setup, nfmu.parameters, nfmu.tspan[1], nfmu.tspan[end], nfmu.tolerance; x0=nfmu.x0, pushComponents=false)
            setComponent!(nfmu.currentComponent, realComponent)

<<<<<<< HEAD
            handleEvents(nfmu.currentComponent) 
            #@assert fmi2EnterContinuousTimeMode(nfmu.currentComponent) == fmi2StatusOK
=======
            handleEvents(nfmu.currentComponent)
            fmi2EnterContinuousTimeMode(nfmu.currentComponent)
>>>>>>> f38b79d4

            nfmu.currentComponent.log = (nfmu.solveCycle == 2)

        else
            nfmu.currentComponent, nfmu.x0 = prepareFMU(nfmu.fmu, nfmu.currentComponent, nfmu.instantiate, nfmu.freeInstance, nfmu.terminate, nfmu.reset, nfmu.setup, nfmu.parameters, nfmu.tspan[1], nfmu.tspan[end], nfmu.tolerance; x0=nfmu.x0)

<<<<<<< HEAD
            handleEvents(nfmu.currentComponent) 
            #@assert fmi2EnterContinuousTimeMode(nfmu.currentComponent) == fmi2StatusOK
=======
            handleEvents(nfmu.currentComponent)
            fmi2EnterContinuousTimeMode(nfmu.currentComponent)
>>>>>>> f38b79d4
        end

        # re-init every callback except #1 (the startCallback itself)
        # for i in 2:length(nfmu.callbacks)
        #     callback = nfmu.callbacks[i]
        #     callback.initialize(callback, u, t, integrator)
        # end
    end
end

function stopCallback(nfmu, t)
    ignore_derivatives() do
        @debug "[$(nfmu.solveCycle)][LAST STEP]"

        @assert ForwardDiff.value(t) == nfmu.tspan[end] "stopCallback(...): Called for non-start-point t=$(ForwardDiff.value(t))"

        if nfmu.fmu.executionConfig.useComponentShadow

            if nfmu.solveCycle == 2
                prepare!(nfmu.currentComponent)
                @debug "[$(nfmu.solveCycle)][PREPARED SHADOW]"
            end
<<<<<<< HEAD
            
            #comp = finishFMU(nfmu.fmu, nfmu.currentComponent.realComponent, nfmu.freeInstance; popComponent=false)
            #setComponent!(nfmu.currentComponent, comp)
=======

            comp = finishFMU(nfmu.fmu, nfmu.currentComponent.realComponent, nfmu.freeInstance; popComponent=false)
            setComponent!(nfmu.currentComponent, comp)
>>>>>>> f38b79d4
        else
            nfmu.currentComponent = finishFMU(nfmu.fmu, nfmu.currentComponent, nfmu.freeInstance)
        end

    end
end

<<<<<<< HEAD
# Read next time event from fmu and provide it to the integrator 
function time_choice(nfmu, integrator, tStart, tStop)
=======
# Read next time event from fmu and provide it to the integrator
function time_choice(nfmu, integrator)
>>>>>>> f38b79d4

    # last call may be after simulation end
    if nfmu.currentComponent == nothing
        return nothing
    end

    if !nfmu.fmu.executionConfig.handleTimeEvents
        return nothing
    end

    if nfmu.currentComponent.eventInfo.nextEventTimeDefined == fmi2True
        #@debug "time_choice(...): $(nfmu.currentComponent.eventInfo.nextEventTime) at t=$(ForwardDiff.value(integrator.t))"

        if nfmu.currentComponent.eventInfo.nextEventTime >= tStart && nfmu.currentComponent.eventInfo.nextEventTime <= tStop
            return nfmu.currentComponent.eventInfo.nextEventTime
        else
            # the time event is outside the simulation range!
            @debug "Next time event @$(nfmu.currentComponent.eventInfo.nextEventTime)s is outside simulation time range ($(tStart), $(tStop)), skipping."
            return nothing 
        end
    else
        #@debug "time_choice(...): nothing at t=$(ForwardDiff.value(integrator.t))"
        return nothing
    end
end

# Handles events and returns the values and nominals of the changed continuous states.
function handleEvents(c::Union{FMU2Component, FMU2ComponentShadow})

    @assert c.state == fmi2ComponentStateEventMode "handleEvents(...): Must be in event mode!"

    #@debug "Handle Events..."

    # trigger the loop
    c.eventInfo.newDiscreteStatesNeeded = fmi2True

    valuesOfContinuousStatesChanged = fmi2False
    nominalsOfContinuousStatesChanged = fmi2False
    nextEventTimeDefined = fmi2False
    nextEventTime = 0.0

    numCalls = 0
    while c.eventInfo.newDiscreteStatesNeeded == fmi2True
        numCalls += 1
        fmi2NewDiscreteStates!(c, c.eventInfo)

        if c.eventInfo.valuesOfContinuousStatesChanged == fmi2True
            valuesOfContinuousStatesChanged = fmi2True
        end

        if c.eventInfo.nominalsOfContinuousStatesChanged == fmi2True
            nominalsOfContinuousStatesChanged = fmi2True
        end

        if c.eventInfo.nextEventTimeDefined == fmi2True
            nextEventTimeDefined = fmi2True
            nextEventTime = c.eventInfo.nextEventTime
        end

        if c.eventInfo.terminateSimulation == fmi2True
            @error "handleEvents(...): FMU throws `terminateSimulation`!"
        end

        @assert numCalls <= c.fmu.executionConfig.maxNewDiscreteStateCalls "handleEvents(...): `fmi2NewDiscreteStates!` exceeded $(c.fmu.executionConfig.maxNewDiscreteStateCalls) calls, this may be an error in the FMU. If not, you can change the max value for this FMU in `fmu.executionConfig.maxNewDiscreteStateCalls`."
    end

    c.eventInfo.valuesOfContinuousStatesChanged = valuesOfContinuousStatesChanged
    c.eventInfo.nominalsOfContinuousStatesChanged = nominalsOfContinuousStatesChanged
    c.eventInfo.nextEventTimeDefined = nextEventTimeDefined
    c.eventInfo.nextEventTime = nextEventTime

    @assert fmi2EnterContinuousTimeMode(c) == fmi2StatusOK "FMU is not in state continuous time after event handling."

    return nothing
end

# Returns the event indicators for an FMU.
function condition(nfmu::ME_NeuralFMU, out::SubArray{<:ForwardDiff.Dual{T, V, N}, A, B, C, D}, x, t, integrator) where {T, V, N, A, B, C, D} # Event when event_f(u,t) == 0

    @assert nfmu.fmu.components[end].state == fmi2ComponentStateContinuousTimeMode "condition(...): Must be called in mode continuous time."

    # ToDo: set inputs here
    #fmiSetReal(myFMU, InputRef, Value)

    if isa(t, ForwardDiff.Dual)
        t = ForwardDiff.value(t)
    end

    if all(isa.(x, ForwardDiff.Dual))
        x = collect(ForwardDiff.value(e) for e in x)
    end

    # ToDo: Evaluate on light-weight model (sub-model) without fmi2GetXXX or similar and the bottom ANN
    nfmu.neuralODE.model(x) # evaluate NeuralFMU (set new states)
    fmi2SetTime(nfmu.fmu, t)

    buf = zeros(nfmu.fmu.modelDescription.numberOfEventIndicators)
    fmi2GetEventIndicators!(nfmu.fmu.components[end], buf)

    out[:] = collect(ForwardDiff.Dual{T, V, N}(V(buf[i]), ForwardDiff.partials(out[i])) for i in 1:length(out))

    return nothing
end
function condition(nfmu::ME_NeuralFMU, out, x, t, integrator) # Event when event_f(u,t) == 0

    # last call may be after simulation end
    # if nfmu.currentComponent == nothing
    #     return nothing
    # end

    @assert nfmu.fmu.components[end].state == fmi2ComponentStateContinuousTimeMode "condition(...): Must be called in mode continuous time."

    #@debug "State condition..."

    # ToDo: set inputs here
    #fmiSetReal(myFMU, InputRef, Value)

    if isa(t, ForwardDiff.Dual) 
        t = ForwardDiff.value(t)
    end 

    if all(isa.(x, ForwardDiff.Dual))
        x = collect(ForwardDiff.value(e) for e in x)
    end

    # ToDo: Evaluate on light-weight model (sub-model) without fmi2GetXXX or similar and the bottom ANN
    nfmu.neuralODE.model(x) # evaluate NeuralFMU (set new states)
    fmi2SetTime(nfmu.fmu, t)

    # ToDo: Input Function

    #@debug "Condition..."

    fmi2GetEventIndicators!(nfmu.fmu.components[end], out)

    return nothing
end
function conditionSingle(nfmu::ME_NeuralFMU, index, x, t, integrator) 

    # last call may be after simulation end
    # if nfmu.currentComponent == nothing
    #     return 1.0
    # end

    @assert nfmu.fmu.components[end].state == fmi2ComponentStateContinuousTimeMode "condition(...): Must be called in mode continuous time."

    # ToDo: set inputs here
    #fmiSetReal(myFMU, InputRef, Value)

    if isa(t, ForwardDiff.Dual) 
        t = ForwardDiff.value(t)
    end 

    if all(isa.(x, ForwardDiff.Dual))
        x = collect(ForwardDiff.value(e) for e in x)
    end

    #@debug "ConditionSingle..."

    # ToDo: Evaluate on light-weight model (sub-model) without fmi2GetXXX or similar and the bottom ANN
    nfmu.neuralODE.model(x) # evaluate NeuralFMU (set new states)
    fmi2SetTime(nfmu.fmu, t)

    # ToDo: Input Function

    indicators = zeros(nfmu.fmu.modelDescription.numberOfEventIndicators)
    fmi2GetEventIndicators!(nfmu.fmu, indicators)

    return indicators[index]
end

function f_optim(x, nfmu, right_x_fmu) # , idx, direction::Real)
    # propagete the new state-guess `x` through the NeuralFMU
    nfmu.neuralODE.model(x)
    #indicators = fmi2GetEventIndicators(nfmu.fmu)
    return Flux.Losses.mse(right_x_fmu, fmi2GetContinuousStates(nfmu.fmu)) # - min(-direction*indicators[idx], 0.0)
end

# Handles the upcoming events.
function affectFMU!(nfmu::ME_NeuralFMU, integrator, idx)

    c = nfmu.fmu.components[end]

    @assert c.state == fmi2ComponentStateContinuousTimeMode "affectFMU!(...): Must be in continuous time mode!"

    t = integrator.t
    if isa(t, ForwardDiff.Dual) 
        t = ForwardDiff.value(t)
    end 

    x = integrator.u
    if all(isa.(x, ForwardDiff.Dual))
        x = collect(ForwardDiff.value(e) for e in x)
    end

    left_x_fmu = fmi2GetContinuousStates(c)
    fmi2SetTime(c, t)
    # Todo set inputs

    # Event found - handle it
    @assert fmi2EnterEventMode(c) == fmi2StatusOK
    handleEvents(c)

    # ignore_derivatives() do
    #     if idx == 0
    #         @debug "affectFMU!(...): Handle time event at t=$t"
    #     end

    #     if idx > 0
    #         @debug "affectFMU!(...): Handle state event at t=$t"
    #     end
    # end

    left_x = nothing
    right_x = nothing

    if c.eventInfo.valuesOfContinuousStatesChanged == fmi2True

        left_x = x

        right_x_fmu = fmi2GetContinuousStates(c) # the new FMU state after handled events

        ignore_derivatives() do 
            #@debug "affectFMU!(_, _, $idx): NeuralFMU state event from $(left_x) (fmu: $(left_x_fmu)). Indicator [$idx]: $(indicators[idx]). Optimizing new state ..."
        end

        # ToDo: Problem-related parameterization of optimize-call
        #result = optimize(x_seek -> f_optim(x_seek, nfmu, right_x_fmu), left_x, LBFGS(); autodiff = :forward)
        #result = Optim.optimize(x_seek -> f_optim(x_seek, nfmu, right_x_fmu, idx, sign(indicators[idx])), left_x, NelderMead())
        result = Optim.optimize(x_seek -> f_optim(x_seek, nfmu, right_x_fmu), left_x, NelderMead())

        #display(result)

        right_x = Optim.minimizer(result)
        integrator.u = right_x

    end

    if c.eventInfo.nominalsOfContinuousStatesChanged == fmi2True
        x_nom = fmi2GetNominalsOfContinuousStates(nfmu.fmu)
    end

    ignore_derivatives() do
        if idx != -1
            e = FMU2Event(t, UInt64(idx), left_x, right_x)
            push!(nfmu.solution.events, e)
        end
    end

    #@assert fmi2EnterContinuousTimeMode(c) == fmi2StatusOK
end

# Does one step in the simulation.
function stepCompleted(nfmu::ME_NeuralFMU, x, t, integrator, tStart, tStop)

    # there might be no component!
    # @assert nfmu.currentComponent.state == fmi2ComponentStateContinuousTimeMode "stepCompleted(...): Must be in continuous time mode."

    if nfmu.progressMeter !== nothing
        ProgressMeter.update!(nfmu.progressMeter, floor(Integer, 1000.0*(t-tStart)/(tStop-tStart)) )
    end

    if nfmu.currentComponent != nothing && (!nfmu.fmu.executionConfig.useComponentShadow || nfmu.currentComponent.realComponent != nothing)
        (status, enterEventMode, terminateSimulation) = fmi2CompletedIntegratorStep(nfmu.currentComponent, fmi2True)

        if enterEventMode == fmi2True
            affectFMU!(nfmu, integrator, -1)
        else
            # ToDo: set inputs here
            #fmiSetReal(myFMU, InputRef, Value)
        end
    end

end

# save FMU values 
function saveValues(nfmu, c::FMU2Component, recordValues, x, t, integrator)

    if isa(t, ForwardDiff.Dual) 
        t = ForwardDiff.value(t)
    end 
    
    if all(isa.(x, ForwardDiff.Dual))
        x = collect(ForwardDiff.value(e) for e in x)
    end

    # ToDo: Evaluate on light-weight model (sub-model) without fmi2GetXXX or similar and the bottom ANN
    nfmu.neuralODE.model(x) # evaluate NeuralFMU (set new states)

    fmi2SetTime(c, t)

    (fmi2GetReal(c, recordValues)...,)
end

function fd_eltypes(e::SubArray{<:ForwardDiff.Dual{T, V, N}}) where {T, V, N}
    return (T, V, N)
end

function fd_eltypes(e::Vector{<:ForwardDiff.Dual{T, V, N}}) where {T, V, N}
    return (T, V, N)
end

function fx(nfmu,
    dx,#::Array{<:Real},
    x,#::Array{<:Real},
    p::Array,
    t::Real) 
    
    dx_tmp = fx(nfmu,x,p,t)

    if all(isa.(dx_tmp, ForwardDiff.Dual))
        if all(isa.(dx, ForwardDiff.Dual))
            dx[:] = dx_tmp
        else 
            dx[:] = collect(ForwardDiff.value(e) for e in dx_tmp)
        end
        #dx[:] = collect(ForwardDiff.value(e) for e in dx_tmp)
    else 
        if all(isa.(dx, ForwardDiff.Dual))
            #dx_tmp = collect(ForwardDiff.value(e) for e in dx)
            #fmi2GetDerivatives!(nfmu.currentComponent, dx_tmp)
            T, V, N = fd_eltypes(dx)
            dx[:] = collect(ForwardDiff.Dual{T, V, N}(V(dx_tmp[i]), ForwardDiff.partials(dx[i])    ) for i in 1:length(dx))
        else
            dx[:] = dx_tmp
        end
    end

    #return dx_tmp
    return dx
end

function fx(nfmu,
    x,#::Array{<:Real},
    p::Array,
    t::Real) 
    
    # if all(isa.(x, ForwardDiff.Dual))
    #     x = collect(ForwardDiff.value(e) for e in x)
    # end

    c = nfmu.currentComponent

    if c === nothing
        # this should never happen!
        return zeros(length(x))
    end

    dx = nfmu.neuralODE.re(p)(x)

    ignore_derivatives() do
        
        if isa(t, ForwardDiff.Dual) 
            t = ForwardDiff.value(t)
        end 

        # if t == nfmu.tspan[1]
        #     @debug ["fx (start)"]
        # end

        # if t == nfmu.tspan[end]
        #     @debug ["fx (stop)"]
        # end

        fmi2SetTime(c, t)

    end 

    # build up ẋ interpolation polynominal
    # ignore_derivatives() do
    #     if nfmu.fmu.executionConfig.useComponentShadow
    #         if nfmu.fmu.ẋy_interp == nothing
    #             if t <= nfmu.tspan[end]
    #                 if length(nfmu.fmu.t_cache) == 0 || nfmu.fmu.t_cache[end] < t
    #                     push!(nfmu.fmu.ẋy_cache, collect(ForwardDiff.value(e) for e in dx) )
    #                     push!(nfmu.fmu.t_cache, t)
    #                 end
    #             end

    #             if t >= nfmu.tspan[end] # endpoint

    #             end
    #         end
    #     end
    # end

    return dx
end

##### EVENT HANDLING END

"""
Constructs a ME-NeuralFMU where the FMU is at an arbitrary location inside of the NN.

# Arguents
    - `fmu` the considered FMU inside the NN 
    - `model` the NN topology (e.g. Flux.chain)
    - `tspan` simulation time span
    - `alg` a numerical ODE solver

# Keyword arguments
    - `saveat` time points to save the NeuralFMU output, if empty, solver step size is used (may be non-equidistant)
    - `fixstep` forces fixed step integration
    - `recordFMUValues` additionally records internal FMU variables (currently not supported because of open issues)
"""
function ME_NeuralFMU(fmu::FMU2, 
                      model, 
                      tspan, 
                      alg=nothing; 
                      saveat=[], 
                      recordFMUValues = nothing, 
                      callbacks = [],
                      kwargs...)

    nfmu = ME_NeuralFMU()
    nfmu.fmu = fmu
    nfmu.customCallbacks = callbacks

    nfmu.saved_values = nothing

    nfmu.recordValues = prepareValueReference(fmu, recordFMUValues)

    nfmu.neuralODE = NeuralODE(model, tspan, alg; saveat=saveat, kwargs...)

    nfmu.tspan = tspan
    nfmu.saveat = saveat

    nfmu
end

"""
Constructs a CS-NeuralFMU where the FMU is at an arbitrary location inside of the NN.

# Arguents
    - `fmu` the considered FMU inside the NN 
    - `model` the NN topology (e.g. Flux.chain)
    - `tspan` simulation time span

# Keyword arguments
    - `saveat` time points to save the NeuralFMU output, if empty, solver step size is used (may be non-equidistant)
"""
function CS_NeuralFMU(fmu::Union{FMU2, Vector{<:FMU2}},
                      model, 
                      tspan; 
                      saveat=[], 
                      recordValues = [])

    nfmu = nothing
    if typeof(fmu) == FMU2
        nfmu = CS_NeuralFMU{FMU2, FMU2Component}()
        nfmu.currentComponent = nothing
    else
        nfmu = CS_NeuralFMU{Vector{FMU2}, Vector{FMU2Component} }()
        nfmu.currentComponent = Vector{Union{FMU2Component, Nothing}}(nothing, length(fmu))
    end

    nfmu.fmu = fmu

    nfmu.model = model # Chain(model.layers...)

    nfmu.tspan = tspan
    nfmu.saveat = saveat

    nfmu
end

function prepareFMU(fmu::FMU2, c::Union{Nothing, FMU2Component}, instantiate::Union{Nothing, Bool}, freeInstance::Union{Nothing, Bool}, terminate::Union{Nothing, Bool}, reset::Union{Nothing, Bool}, setup::Union{Nothing, Bool}, parameters::Union{Dict{<:Any, <:Any}, Nothing}, t_start, t_stop, tolerance;
    x0::Union{Array{<:Real}, Nothing}=nothing, pushComponents::Bool=true)

    c = nothing

    ignore_derivatives() do
        if instantiate === nothing
            instantiate = fmu.executionConfig.instantiate
        end

<<<<<<< HEAD
        if freeInstance === nothing 
            freeInstance = fmu.executionConfig.freeInstance
        end

        if terminate === nothing 
=======
        if terminate === nothing
>>>>>>> f38b79d4
            terminate = fmu.executionConfig.terminate
        end

        if reset === nothing
            reset = fmu.executionConfig.reset
        end

        if setup === nothing
            setup = fmu.executionConfig.setup
        end

        # instantiate (hard)
        if instantiate

            # remove old one if we missed it (callback)
            if c != nothing
                if freeInstance
                    fmi2FreeInstance!(c)
                    @debug "[AUTO-RELEASE INST]"
                end
            end

            c = fmi2Instantiate!(fmu; pushComponents=pushComponents)
            @debug "[NEW INST]"
        else
            if c === nothing
                c = fmu.components[end]
            end
        end

        # soft terminate (if necessary)
        if terminate
            retcode = fmi2Terminate(c; soft=true)
            @assert retcode == fmi2StatusOK "fmi2Simulate(...): Termination failed with return code $(retcode)."
        end

        # soft reset (if necessary)
        if reset
            retcode = fmi2Reset(c; soft=true)
            @assert retcode == fmi2StatusOK "fmi2Simulate(...): Reset failed with return code $(retcode)."
        end

        # enter setup (hard)
        if setup
            retcode = fmi2SetupExperiment(c, t_start, t_stop; tolerance=tolerance)
            @assert retcode == fmi2StatusOK "fmi2Simulate(...): Setting up experiment failed with return code $(retcode)."

            retcode = fmi2EnterInitializationMode(c)
            @assert retcode == fmi2StatusOK "fmi2Simulate(...): Entering initialization mode failed with return code $(retcode)."
        end

        if x0 === nothing
            x0 = fmi2GetContinuousStates(c)
        else
            retcode = fmi2SetContinuousStates(c, x0)
            @assert retcode == fmi2StatusOK "fmi2Simulate(...): Setting initial state failed with return code $(retcode)."
        end

        if parameters !== nothing
            retcodes = fmi2Set(c, collect(keys(parameters)), collect(values(parameters)) )
            @assert all(retcodes .== fmi2StatusOK) "fmi2Simulate(...): Setting initial parameters failed with return code $(retcode)."
        end

        # exit setup (hard)
        if setup
            retcode = fmi2ExitInitializationMode(c)
            @assert retcode == fmi2StatusOK "fmi2Simulate(...): Exiting initialization mode failed with return code $(retcode)."
        end
    end # ignore_derivatives

    @assert c.state == fmi2ComponentStateEventMode "After prepareFMU(...), FMU must be in event mode!"

    return c, x0
end

function prepareFMU(fmu::Vector{FMU2}, c::Vector{Union{Nothing, FMU2Component}}, instantiate::Union{Nothing, Bool}, freeInstance::Union{Nothing, Bool}, terminate::Union{Nothing, Bool}, reset::Union{Nothing, Bool}, setup::Union{Nothing, Bool}, parameters::Union{Vector{Union{Dict{<:Any, <:Any}, Nothing}}, Nothing}, t_start, t_stop, tolerance;
    x0::Union{Vector{Union{Array{<:Real}, Nothing}}, Nothing}=nothing)

    ignore_derivatives() do
        for i in 1:length(fmu)

            if instantiate === nothing
                instantiate = fmu[i].executionConfig.instantiate
            end

<<<<<<< HEAD
            if freeInstance === nothing 
                freeInstance = fmu[i].executionConfig.freeInstance
            end

            if terminate === nothing 
=======
            if terminate === nothing
>>>>>>> f38b79d4
                terminate = fmu[i].executionConfig.terminate
            end

            if reset === nothing
                reset = fmu[i].executionConfig.reset
            end

            if setup === nothing
                setup = fmu[i].executionConfig.setup
            end

            # instantiate (hard)
            if instantiate
                # remove old one if we missed it (callback)
                if c[i] != nothing
                    if freeInstance
                        fmi2FreeInstance!(c[i])
                        @debug "[AUTO-RELEASE INST]"
                    end
                end

                c[i] = fmi2Instantiate!(fmu[i])
                @debug "[NEW INST]"
            else
                if c[i] === nothing
                    c[i] = fmu[i].components[end]
                end
            end

            # soft terminate (if necessary)
            if terminate
                retcode = fmi2Terminate(c[i]; soft=true)
                @assert retcode == fmi2StatusOK "fmi2Simulate(...): Termination failed with return code $(retcode)."
            end

            # soft reset (if necessary)
            if reset
                retcode = fmi2Reset(c[i]; soft=true)
                @assert retcode == fmi2StatusOK "fmi2Simulate(...): Reset failed with return code $(retcode)."
            end

            # enter setup (hard)
            if setup
                retcode = fmi2SetupExperiment(c[i], t_start, t_stop; tolerance=tolerance)
                @assert retcode == fmi2StatusOK "fmi2Simulate(...): Setting up experiment failed with return code $(retcode)."

                retcode = fmi2EnterInitializationMode(c[i])
                @assert retcode == fmi2StatusOK "fmi2Simulate(...): Entering initialization mode failed with return code $(retcode)."
            end

            if x0 !== nothing
                if x0[i] === nothing
                    x0[i] = fmi2GetContinuousStates(c[i])
                else
                    retcode = fmi2SetContinuousStates(c[i], x0[i])
                    @assert retcode == fmi2StatusOK "fmi2Simulate(...): Setting initial state failed with return code $(retcode)."
                end
            end

            if parameters !== nothing
                if parameters[i] !== nothing
                    retcodes = fmi2Set(c[i], collect(keys(parameters[i])), collect(values(parameters[i])) )
                    @assert all(retcodes .== fmi2StatusOK) "fmi2Simulate(...): Setting initial parameters failed with return code $(retcode)."
                end
            end

            # exit setup (hard)
            if setup
                retcode = fmi2ExitInitializationMode(c[i])
                @assert retcode == fmi2StatusOK "fmi2Simulate(...): Exiting initialization mode failed with return code $(retcode)."
            end
        end

    end # ignore_derivatives

    return c, x0
end

function finishFMU(fmu::FMU2, c::Union{FMU2Component, Nothing}, freeInstance::Union{Nothing, Bool}; popComponent::Bool=true)

    ignore_derivatives() do
        if freeInstance === nothing
            freeInstance = fmu.executionConfig.freeInstance
        end

        if c != nothing
            if freeInstance
                fmi2FreeInstance!(c; popComponent=popComponent)
                @debug "[RELEASED INST]"
            end
            c = nothing
        end

    end # ignore_derivatives

    return c
end

function finishFMU(fmu::Vector{FMU2}, c::Vector{Union{FMU2Component, Nothing}}, freeInstance::Union{Nothing, Bool})

    ignore_derivatives() do
        for i in 1:length(fmu)
            if freeInstance === nothing
                freeInstance = fmu[i].executionConfig.freeInstance
            end

            if c[i] != nothing
                if freeInstance
                    fmi2FreeInstance!(c[i])
                    @debug "[RELEASED INST]"
                end
                c[i] = nothing
            end
        end

    end # ignore_derivatives

    return c
end

"""
Evaluates the ME_NeuralFMU in the timespan given during construction or in a custom timespan from `t_start` to `t_stop` for a given start state `x_start`.

# Keyword arguments
    - `reset`, the FMU is reset every time evaluation is started (default=`true`).
    - `setup`, the FMU is set up every time evaluation is started (default=`true`).
"""
function (nfmu::ME_NeuralFMU)(x_start::Union{Array{<:Real}, Nothing} = nothing, 
                              t_start::Union{Real, Nothing} = nothing,
                              t_stop::Union{Real, Nothing} = nothing;
                              showProgress::Bool = false,
                              tolerance::Union{Real, Nothing} = nothing,
                              parameters::Union{Dict{<:Any, <:Any}, Nothing} = nothing,
                              setup::Union{Bool, Nothing} = nothing,
                              reset::Union{Bool, Nothing} = nothing,
                              instantiate::Union{Bool, Nothing} = nothing,
                              freeInstance::Union{Bool, Nothing} = nothing,
                              terminate::Union{Bool, Nothing} = nothing,
                              kwargs...)
    ignore_derivatives() do
        @debug "ME_NeuralFMU..."
    end

    saving = (length(nfmu.recordValues) > 0)

    nfmu.firstRun = true

    nfmu.solution = FMU2Solution(nfmu.fmu)

    nfmu.tolerance = tolerance
    nfmu.parameters = parameters
    nfmu.setup = setup
    nfmu.reset = reset
    nfmu.instantiate = instantiate
    nfmu.freeInstance = freeInstance
    nfmu.terminate = terminate

    nfmu.x0 = x_start

    ignore_derivatives() do
        # remove last run's shadow
        if nfmu.fmu.executionConfig.useComponentShadow
            if length(nfmu.fmu.components) > 0 && nfmu.fmu.components[end] == nfmu.currentComponent
                ind = findall(x -> x==nfmu.currentComponent, nfmu.fmu.components)

                if length(ind) == 1
                    @debug ["SHADOW CLEANUP"]
                    deleteat!(nfmu.fmu.components, ind)
                end
            end

            if nfmu.progressMeter != nothing
                ProgressMeter.finish!(nfmu.progressMeter)
            end
        end
    end

    nfmu.currentComponent = nothing
    nfmu.solveCycle = 0
    nfmu.progressMeter = nothing

    ########

    nfmu.callbacks = []
    sense = nfmu.fmu.executionConfig.sensealg
    inPlace = nfmu.fmu.executionConfig.inPlace

    tspan = getfield(nfmu.neuralODE,:tspan)
    if t_start === nothing
        t_start = tspan[1]
    end
    if t_stop === nothing
        t_stop = tspan[end]
    end
    nfmu.tspan = (t_start, t_stop)

    #################

    ignore_derivatives() do

        # from here on, we are in event mode, if `setup=false` this is the job of the user
        # @assert nfmu.currentComponent.state == fmi2ComponentStateEventMode "FMU needs to be in event mode after setup (end)."

        # this is not necessary for NeuralFMUs:
        #x0 = fmi2GetContinuousStates(nfmu.currentComponent)
        #x0_nom = fmi2GetNominalsOfContinuousStates(nfmu.currentComponent)

        # initial event handling
        # handleEvents(nfmu.currentComponent)
        # fmi2EnterContinuousTimeMode(nfmu.currentComponent)

        nfmu.fmu.hasStateEvents = (nfmu.fmu.modelDescription.numberOfEventIndicators > 0)
        # nfmu.fmu.hasTimeEvents = (nfmu.currentComponent.eventInfo.nextEventTimeDefined == fmi2True)

        startcb = FunctionCallingCallback((u, t, integrator) -> startCallback(nfmu, t);
                 funcat=[nfmu.tspan[1]], func_start=true, func_everystep=false)
        push!(nfmu.callbacks, startcb)

        # integrator step callback

        if showProgress

            nfmu.progressMeter = ProgressMeter.Progress(1000; desc="Simulating ME-NeuralFMU ...", color=:blue, dt=1.0) #, barglyphs=ProgressMeter.BarGlyphs("[=> ]"))
            ProgressMeter.update!(nfmu.progressMeter, 0) # show it!

            stepCb = FunctionCallingCallback((x, t, integrator) -> stepCompleted(nfmu, x, t, integrator, t_start, t_stop);
                                                func_everystep=true,
                                                func_start=true)
            push!(nfmu.callbacks, stepCb)
        end

        # state event callback

        if nfmu.fmu.hasStateEvents && nfmu.fmu.executionConfig.handleStateEvents
            if nfmu.fmu.executionConfig.useVectorCallbacks

                eventCb = VectorContinuousCallback((out, x, t, integrator) -> condition(nfmu, out, x, t, integrator),
                                                (integrator, idx) -> affectFMU!(nfmu, integrator, idx),
                                                Int64(nfmu.fmu.modelDescription.numberOfEventIndicators);
                                                rootfind=RightRootFind,
                                                save_positions=(false, false),
                                                interp_points=nfmu.fmu.executionConfig.rootSearchInterpolationPoints)
                push!(nfmu.callbacks, eventCb)
            else

                for idx in 1:nfmu.fmu.modelDescription.numberOfEventIndicators
                    eventCb = ContinuousCallback((x, t, integrator) -> conditionSingle(nfmu, idx, x, t, integrator),
                                                    (integrator) -> affectFMU!(nfmu, integrator, idx);
                                                    rootfind=RightRootFind,
                                                    save_positions=(false, false),
                                                    interp_points=nfmu.fmu.executionConfig.rootSearchInterpolationPoints)
                    push!(nfmu.callbacks, eventCb)
                end
            end
        end

        # time event handling

        #if nfmu.fmu.executionConfig.handleTimeEvents # && nfmu.fmu.hasTimeEvents
<<<<<<< HEAD
            timeEventCb = IterativeCallback((integrator) -> time_choice(nfmu, integrator, t_start, t_stop),
                                            (integrator) -> affectFMU!(nfmu, integrator, 0), 
                                            Float64; 
=======
            timeEventCb = IterativeCallback((integrator) -> time_choice(nfmu, integrator),
                                            (integrator) -> affectFMU!(nfmu, integrator, 0),
                                            Float64;
>>>>>>> f38b79d4
                                            initial_affect=false,
                                            save_positions=(false,false))

            push!(nfmu.callbacks, timeEventCb)
        #end

        if saving
            nfmu.solution.values = SavedValues(Float64, Tuple{collect(Float64 for i in 1:length(nfmu.recordValues))...})

            savingCB = SavingCallback((x, t, integrator) -> saveValues(nfmu, nfmu.fmu.components[end], nfmu.recordValues, x, t, integrator),
                            nfmu.solution.values,
                              saveat=nfmu.saveat)
            push!(nfmu.callbacks, savingCB)
        end

        # custom callbacks
        for cb in nfmu.customCallbacks
            push!(nfmu.callbacks, cb)
        end

        # stoping cb
        stopcb = FunctionCallingCallback((u, t, integrator) -> stopCallback(nfmu, t);
                                    funcat=[nfmu.tspan[end]])
        push!(nfmu.callbacks, stopcb)

        # auto pick sensealg

        if sense === nothing

            # currently, Callbacks only working with ForwardDiff
            if length(nfmu.callbacks) > 2 # only start and stop callback
                p_len = 0
                fp = Flux.params(nfmu)
                if length(fp) > 0
                    p_len = length(fp[1])
                end
                fds_chunk_size = p_len
                # limit to 256 because of RAM usage
                if fds_chunk_size > 256
                    fds_chunk_size = 256
                end
                if fds_chunk_size < 1
                    fds_chunk_size = 1
                end

                sense = ForwardDiffSensitivity(;chunk_size=fds_chunk_size, convert_tspan=true) 
                #sense = QuadratureAdjoint(autojacvec=ZygoteVJP())
        
            else
                sense = InterpolatingAdjoint(autojacvec=ZygoteVJP()) # EnzymeVJP()

                if inPlace === true
                    #@info "NeuralFMU: The configuration orders to use `inPlace=true`, but this is currently not supported by the (automatically) determined sensealg `Zygote`. Switching to `inPlace=false`. If you don't want this behaviour, explicitely choose a sensealg instead of `nothing`."
                    inPlace = false # Zygote only works for out-of-place (currently)
                end
            end
        end

    end # ignore_derivatives

    # setup problem and parameters
    p = nfmu.neuralODE.p
    prob = nothing

    if inPlace
        ff = ODEFunction{true}((dx, x, p, t) -> fx(nfmu, dx, x, p, t), 
                               tgrad=nothing)
        prob = ODEProblem{true}(ff, nfmu.x0, nfmu.tspan, p)
    else 
        ff = ODEFunction{false}((x, p, t) -> fx(nfmu, x, p, t), 
                                tgrad=basic_tgrad)
        prob = ODEProblem{false}(ff, nfmu.x0, nfmu.tspan, p)
    end

    if (length(nfmu.callbacks) == 2) # only start and stop callback, so the system is pure continuous
        startCallback(nfmu, nfmu.tspan[1])
        nfmu.solution.states = solve(prob, nfmu.neuralODE.args...; sensealg=sense, saveat=nfmu.saveat, nfmu.neuralODE.kwargs...)
        stopCallback(nfmu, nfmu.tspan[end])
    else
        nfmu.solution.states = solve(prob, nfmu.neuralODE.args...; sensealg=sense, saveat=nfmu.saveat, callback = CallbackSet(nfmu.callbacks...), nfmu.neuralODE.kwargs...)
    end

    nfmu.solution.success = (nfmu.solution.states.retcode == :Success)

    # cleanup progress meter

    ignore_derivatives() do

        # this code is executed after the initial solve-evaluation (further ForwardDiff-solve-evaluations will happen after this!)

    end # ignore_derivatives

    return nfmu.solution
end

"""
Evaluates the CS_NeuralFMU in the timespan given during construction or in a custum timespan from `t_start` to `t_stop` with a given time step size `t_step`.

Via optional argument `reset`, the FMU is reset every time evaluation is started (default=`true`).
"""
function (nfmu::CS_NeuralFMU{F, C})(inputFct,
                                 t_step::Real, 
                                 t_start::Real = nfmu.tspan[1], 
                                 t_stop::Real = nfmu.tspan[end]; 
                                 tolerance::Union{Real, Nothing} = nothing,
                                 parameters::Union{Dict{<:Any, <:Any}, Nothing} = nothing,
                                 setup::Union{Bool, Nothing} = nothing,
                                 reset::Union{Bool, Nothing} = nothing,
                                 instantiate::Union{Bool, Nothing} = nothing,
                                 freeInstance::Union{Bool, Nothing} = nothing,
                                 terminate::Union{Bool, Nothing} = nothing) where {F, C}

    nfmu.solution = FMU2Solution(nfmu.fmu)

    nfmu.currentComponent, _ = prepareFMU(nfmu.fmu, nfmu.currentComponent, instantiate, freeInstance, terminate, reset, setup, parameters, t_start, t_stop, tolerance)

    ts = collect(t_start:t_step:t_stop)
    nfmu.currentComponent.skipNextDoStep = true # skip first fim2DoStep-call
    model_input = inputFct.(ts)
    valueStack = nfmu.model.(model_input)

    nfmu.solution.success = true
    nfmu.solution.values = SavedValues{Float64, Vector{Float64}}(ts, valueStack )

    # this is not possible in CS, clean-up happens at the next call
    #nfmu.currentComponent = finishFMU(nfmu.fmu, nfmu.currentComponent, freeInstance)

    return nfmu.solution
end
function (nfmu::CS_NeuralFMU{Vector{F}, Vector{C}})(inputFct,
                                         t_step::Real, 
                                         t_start::Real = nfmu.tspan[1], 
                                         t_stop::Real = nfmu.tspan[end]; 
                                         tolerance::Union{Real, Nothing} = nothing,
                                         parameters::Union{Vector{Union{Dict{<:Any, <:Any}, Nothing}}, Nothing} = nothing,
                                         setup::Union{Bool, Nothing} = nothing,
                                         reset::Union{Bool, Nothing} = nothing,
                                         instantiate::Union{Bool, Nothing} = nothing,
                                         freeInstance::Union{Bool, Nothing} = nothing,
                                         terminate::Union{Bool, Nothing} = nothing) where {F, C}

    nfmu.solution = FMU2Solution(nfmu.fmu)
<<<<<<< HEAD
    
    nfmu.currentComponent, _ = prepareFMU(nfmu.fmu, nfmu.currentComponent, instantiate, freeInstance, terminate, reset, setup, parameters, t_start, t_stop, tolerance)
=======

    nfmu.currentComponent, _ = prepareFMU(nfmu.fmu, nfmu.currentComponent, instantiate, terminate, reset, setup, parameters, t_start, t_stop, tolerance)
>>>>>>> f38b79d4

    ts = collect(t_start:t_step:t_stop)
    model_input = inputFct.(ts)
    valueStack = nfmu.model.(model_input)

    nfmu.solution.success = true
    nfmu.solution.values = SavedValues{Float64, Vector{Float64}}(ts, valueStack )

    # this is not possible in CS, clean-up happens at the next call
    #nfmu.currentComponent = finishFMU(nfmu.fmu, nfmu.currentComponent, freeInstance)

    return nfmu.solution
end

# adapting the Flux functions
function Flux.params(neuralfmu::ME_NeuralFMU)
    Flux.params(neuralfmu.neuralODE)
end

function Flux.params(neuralfmu::CS_NeuralFMU)
    Flux.params(neuralfmu.model)
end

# FMI version independent dosteps

"""
Wrapper. Call ```fmi2EvaluateME``` for more information.
"""
function fmiEvaluateME(str::fmi2Struct, 
                     x::Array{<:Real}, 
                     t::Real = (typeof(str) == FMU2 ? str.components[end].t : str.t),
                     setValueReferences::Array{fmi2ValueReference} = zeros(fmi2ValueReference, 0), 
                     setValues::Array{<:Real} = zeros(Real, 0),
                     getValueReferences::Array{fmi2ValueReference} = zeros(fmi2ValueReference, 0))
    fmi2EvaluateME(str, x, t,
                setValueReferences,
                setValues,
                getValueReferences)
end

"""
Wrapper. Call ```fmi2DoStepCS``` for more information.
"""
function fmiDoStepCS(str::fmi2Struct, 
                     dt::Real,
                     setValueReferences::Array{fmi2ValueReference} = zeros(fmi2ValueReference, 0), 
                     setValues::Array{<:Real} = zeros(Real, 0),
                     getValueReferences::Array{fmi2ValueReference} = zeros(fmi2ValueReference, 0))
    fmi2DoStepCS(str, dt, setValueReferences, setValues, getValueReferences)
end

"""
Wrapper. Call ```fmi2InputDoStepCSOutput``` for more information.
"""
function fmiInputDoStepCSOutput(str::fmi2Struct, 
                                dt::Real, 
                                u::Array{<:Real})
    fmi2InputDoStepCSOutput(str, dt, u)
end

# define neutral gradients (=feed-trough) for ccall-functions (ToDo: Remove)
function neutralGradient(c̄)
    tuple(c̄,)
end

@adjoint fmi2SetupExperiment(fmu, startTime, stopTime) = fmi2SetupExperiment(fmu, startTime, stopTime), c̄ -> neutralGradient(c̄)
@adjoint fmi2EnterInitializationMode(fmu) = fmi2EnterInitializationMode(fmu), c̄ -> neutralGradient(c̄)
@adjoint fmi2ExitInitializationMode(fmu) = fmi2ExitInitializationMode(fmu), c̄ -> neutralGradient(c̄)
@adjoint fmi2Reset(fmu) = fmi2Reset(fmu), c̄ -> neutralGradient(c̄)
@adjoint fmi2Terminate(fmu) = fmi2Terminate(fmu), c̄ -> neutralGradient(c̄)
<|MERGE_RESOLUTION|>--- conflicted
+++ resolved
@@ -119,26 +119,16 @@
             realComponent, nfmu.x0 = prepareFMU(nfmu.fmu, realComponent, nfmu.instantiate, nfmu.freeInstance, nfmu.terminate, nfmu.reset, nfmu.setup, nfmu.parameters, nfmu.tspan[1], nfmu.tspan[end], nfmu.tolerance; x0=nfmu.x0, pushComponents=false)
             setComponent!(nfmu.currentComponent, realComponent)
 
-<<<<<<< HEAD
             handleEvents(nfmu.currentComponent) 
             #@assert fmi2EnterContinuousTimeMode(nfmu.currentComponent) == fmi2StatusOK
-=======
-            handleEvents(nfmu.currentComponent)
-            fmi2EnterContinuousTimeMode(nfmu.currentComponent)
->>>>>>> f38b79d4
 
             nfmu.currentComponent.log = (nfmu.solveCycle == 2)
 
         else
             nfmu.currentComponent, nfmu.x0 = prepareFMU(nfmu.fmu, nfmu.currentComponent, nfmu.instantiate, nfmu.freeInstance, nfmu.terminate, nfmu.reset, nfmu.setup, nfmu.parameters, nfmu.tspan[1], nfmu.tspan[end], nfmu.tolerance; x0=nfmu.x0)
 
-<<<<<<< HEAD
             handleEvents(nfmu.currentComponent) 
             #@assert fmi2EnterContinuousTimeMode(nfmu.currentComponent) == fmi2StatusOK
-=======
-            handleEvents(nfmu.currentComponent)
-            fmi2EnterContinuousTimeMode(nfmu.currentComponent)
->>>>>>> f38b79d4
         end
 
         # re-init every callback except #1 (the startCallback itself)
@@ -161,15 +151,10 @@
                 prepare!(nfmu.currentComponent)
                 @debug "[$(nfmu.solveCycle)][PREPARED SHADOW]"
             end
-<<<<<<< HEAD
             
             #comp = finishFMU(nfmu.fmu, nfmu.currentComponent.realComponent, nfmu.freeInstance; popComponent=false)
             #setComponent!(nfmu.currentComponent, comp)
-=======
-
-            comp = finishFMU(nfmu.fmu, nfmu.currentComponent.realComponent, nfmu.freeInstance; popComponent=false)
-            setComponent!(nfmu.currentComponent, comp)
->>>>>>> f38b79d4
+
         else
             nfmu.currentComponent = finishFMU(nfmu.fmu, nfmu.currentComponent, nfmu.freeInstance)
         end
@@ -177,13 +162,8 @@
     end
 end
 
-<<<<<<< HEAD
 # Read next time event from fmu and provide it to the integrator 
 function time_choice(nfmu, integrator, tStart, tStop)
-=======
-# Read next time event from fmu and provide it to the integrator
-function time_choice(nfmu, integrator)
->>>>>>> f38b79d4
 
     # last call may be after simulation end
     if nfmu.currentComponent == nothing
@@ -660,15 +640,11 @@
             instantiate = fmu.executionConfig.instantiate
         end
 
-<<<<<<< HEAD
         if freeInstance === nothing 
             freeInstance = fmu.executionConfig.freeInstance
         end
 
         if terminate === nothing 
-=======
-        if terminate === nothing
->>>>>>> f38b79d4
             terminate = fmu.executionConfig.terminate
         end
 
@@ -754,15 +730,11 @@
                 instantiate = fmu[i].executionConfig.instantiate
             end
 
-<<<<<<< HEAD
             if freeInstance === nothing 
                 freeInstance = fmu[i].executionConfig.freeInstance
             end
 
             if terminate === nothing 
-=======
-            if terminate === nothing
->>>>>>> f38b79d4
                 terminate = fmu[i].executionConfig.terminate
             end
 
@@ -1022,15 +994,9 @@
         # time event handling
 
         #if nfmu.fmu.executionConfig.handleTimeEvents # && nfmu.fmu.hasTimeEvents
-<<<<<<< HEAD
             timeEventCb = IterativeCallback((integrator) -> time_choice(nfmu, integrator, t_start, t_stop),
                                             (integrator) -> affectFMU!(nfmu, integrator, 0), 
                                             Float64; 
-=======
-            timeEventCb = IterativeCallback((integrator) -> time_choice(nfmu, integrator),
-                                            (integrator) -> affectFMU!(nfmu, integrator, 0),
-                                            Float64;
->>>>>>> f38b79d4
                                             initial_affect=false,
                                             save_positions=(false,false))
 
@@ -1173,13 +1139,8 @@
                                          terminate::Union{Bool, Nothing} = nothing) where {F, C}
 
     nfmu.solution = FMU2Solution(nfmu.fmu)
-<<<<<<< HEAD
     
     nfmu.currentComponent, _ = prepareFMU(nfmu.fmu, nfmu.currentComponent, instantiate, freeInstance, terminate, reset, setup, parameters, t_start, t_stop, tolerance)
-=======
-
-    nfmu.currentComponent, _ = prepareFMU(nfmu.fmu, nfmu.currentComponent, instantiate, terminate, reset, setup, parameters, t_start, t_stop, tolerance)
->>>>>>> f38b79d4
 
     ts = collect(t_start:t_step:t_stop)
     model_input = inputFct.(ts)
