--- conflicted
+++ resolved
@@ -60,13 +60,9 @@
 
     return 0.0
 end
-<<<<<<< HEAD
+
 function NeuralFMUCacheTime(fmu::FMU, 
                             t::Real)
-=======
-# TODO: docstring
-function NeuralFMUCacheTime(fmu, t)
->>>>>>> a89b5428
     fmu.next_t = t
     nothing
 end
@@ -317,7 +313,6 @@
 end
 
 # FMI version independent dosteps
-<<<<<<< HEAD
 
 """
 Wrapper. Call ```fmi2DoStepME``` for more information.
@@ -328,23 +323,12 @@
                      setValueReferences::Array{fmi2ValueReference} = zeros(fmi2ValueReference, 0), 
                      setValues::Array{<:Real} = zeros(Real, 0),
                      getValueReferences::Array{fmi2ValueReference} = zeros(fmi2ValueReference, 0))
-=======
-# function fmiDoStepME(fmu::FMU2, x, t = -1.0; setValueReferences = [], setValues = [], getValueReferences = [])
-#     fmi2DoStepME(fmu, x, t;
-#                 setValueReferences = setValueReferences,
-#                 setValues = setValues,
-#                 getValueReferences = getValueReferences)
-# end
-# TODO: docstring
-function fmiDoStepME(fmu::FMU2, x, t = -1.0, setValueReferences = [], setValues = [], getValueReferences = [])
->>>>>>> a89b5428
     fmi2DoStepME(fmu, x, t,
                 setValueReferences,
                 setValues,
                 getValueReferences)
 end
 
-<<<<<<< HEAD
 """
 Wrapper. Call ```fmi2DoStepCS``` for more information.
 """
@@ -353,27 +337,18 @@
                      setValueReferences::Array{fmi2ValueReference} = zeros(fmi2ValueReference, 0), 
                      setValues::Array{<:Real} = zeros(Real, 0),
                      getValueReferences::Array{fmi2ValueReference} = zeros(fmi2ValueReference, 0))
-=======
-# TODO: docstring
-function fmiDoStepCS(fmu::FMU2, dt; setValueReferences = [], setValues = [], getValueReferences = [])
->>>>>>> a89b5428
     fmi2DoStepCS(fmu, dt;
                 setValueReferences = setValueReferences,
                 setValues = setValues,
                 getValueReferences = getValueReferences)
 end
 
-<<<<<<< HEAD
 """
 Wrapper. Call ```fmi2InputDoStepCSOutput``` for more information.
 """
 function fmiInputDoStepCSOutput(fmu::FMU2, 
                                 dt::Real, 
                                 u::Array{<:Real})
-=======
-# TODO: docstring
-function fmiInputDoStepCSOutput(fmu::FMU2, dt, u)
->>>>>>> a89b5428
     fmi2InputDoStepCSOutput(fmu, dt, u)
 end
 
