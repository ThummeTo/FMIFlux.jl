#
# Copyright (c) 2021 Tobias Thummerer, Lars Mikelsons
# Licensed under the MIT license. See LICENSE file in the project root for details.
#

using Flux, DiffEqFlux
using DiffEqCallbacks
using Interpolations: interpolate, LinearInterpolation

using DiffEqFlux: ODEFunction, basic_tgrad, ODEProblem, ZygoteVJP, InterpolatingAdjoint, solve

import ForwardDiff
import Optim
import ProgressMeter

import SciMLBase: RightRootFind

using FMIImport: fmi2ComponentState, fmi2ComponentStateInstantiated, fmi2ComponentStateInitializationMode, fmi2ComponentStateEventMode, fmi2ComponentStateContinuousTimeMode, fmi2ComponentStateTerminated, fmi2ComponentStateError, fmi2ComponentStateFatal
import ChainRulesCore: ignore_derivatives

using FMIImport: fmi2StatusOK, FMU2Solution, FMU2Event, fmi2Type, fmi2TypeCoSimulation, fmi2TypeModelExchange

"""
The mutable struct representing an abstract (simulation mode unknown) NeuralFMU.
"""
abstract type NeuralFMU end

"""
Structure definition for a NeuralFMU, that runs in mode `Model Exchange` (ME).
"""
mutable struct ME_NeuralFMU <: NeuralFMU
    neuralODE::NeuralODE
    fmu::FMU

    currentComponent

    tspan
    saveat
    saved_values
    recordValues

    valueStack

    customCallbacksBefore::Array
    callbacks::Array
    customCallbacksAfter::Array

    x0::Array{Float64}
    firstRun::Bool
    solution::FMU2Solution

    tolerance::Union{Real, Nothing}
    parameters::Union{Dict{<:Any, <:Any}, Nothing}
    setup::Union{Bool, Nothing}
    reset::Union{Bool, Nothing}
    instantiate::Union{Bool, Nothing}
    freeInstance::Union{Bool, Nothing}
    terminate::Union{Bool, Nothing}

    modifiedState::Bool

    startState 
    stopState
    startEventInfo
    stopEventInfo
    start_t 
    stop_t

    progressMeter

    #componentShadow::Union{FMU2ComponentShadow, Nothing}

    solveCycle::UInt

    function ME_NeuralFMU()
        inst = new()
        inst.currentComponent = nothing
        inst.progressMeter = nothing
        inst.modifiedState = true

        inst.startState = nothing 
        inst.stopState = nothing

        inst.startEventInfo = nothing 
        inst.stopEventInfo = nothing

        inst.customCallbacksBefore = []
        inst.customCallbacksAfter = []

        return inst 
    end
end

"""
Structure definition for a NeuralFMU, that runs in mode `Co-Simulation` (CS).
"""
mutable struct CS_NeuralFMU{F, C} <: NeuralFMU
    model
    fmu::F
    currentComponent # ::Union{C, Nothing}

    tspan
    saveat
    solution::FMU2Solution

    function CS_NeuralFMU{F, C}() where {F, C}
        inst = new{F, C}()

        inst.currentComponent = nothing

        return inst
    end
end

import FMIImport: fmi2VariabilityConstant, fmi2InitialApprox, fmi2InitialExact
function setBeforeInitialization(mv::FMIImport.fmi2ScalarVariable)
    return mv.variability != fmi2VariabilityConstant && mv.initial ∈ (fmi2InitialApprox, fmi2InitialExact)
end

import FMIImport: fmi2CausalityInput, fmi2CausalityParameter, fmi2VariabilityTunable
function setInInitialization(mv::FMIImport.fmi2ScalarVariable)
    return mv.causality == fmi2CausalityInput || (mv.causality != fmi2CausalityParameter && mv.variability == fmi2VariabilityTunable) || (mv.variability != fmi2VariabilityConstant && mv.initial == fmi2InitialExact)
end

function prepareFMU(fmu::FMU2, c::Union{Nothing, FMU2Component}, type::fmi2Type, instantiate::Union{Nothing, Bool}, freeInstance::Union{Nothing, Bool}, terminate::Union{Nothing, Bool}, reset::Union{Nothing, Bool}, setup::Union{Nothing, Bool}, parameters::Union{Dict{<:Any, <:Any}, Nothing}, t_start, t_stop, tolerance;
    x0::Union{AbstractArray{<:Real}, Nothing}=nothing, inputs::Union{Dict{<:Any, <:Any}, Nothing}=nothing)

    ignore_derivatives() do

        if instantiate === nothing 
            instantiate = fmu.executionConfig.instantiate
        end

        if freeInstance === nothing 
            freeInstance = fmu.executionConfig.freeInstance
        end

        if terminate === nothing 
            terminate = fmu.executionConfig.terminate
        end

        if reset === nothing 
            reset = fmu.executionConfig.reset 
        end

        if setup === nothing 
            setup = fmu.executionConfig.setup 
        end 

        # instantiate (hard)
        if instantiate
            # remove old one if we missed it (callback)
            # if c != nothing
            #     if freeInstance
            #         fmi2FreeInstance!(c)
            #         @debug "[AUTO-RELEASE INST]"
            #     end
            # end

            c = fmi2Instantiate!(fmu; type=type)
        else # use existing instance
            if c === nothing && length(fmu.components) > 0
                c = fmu.components[end]
            end

            # soft terminate (if necessary)
            # if terminate
            #     retcode = fmi2Terminate(c; soft=true)
            #     @assert retcode == fmi2StatusOK "fmi2Simulate(...): Termination failed with return code $(retcode)."
            # end
        end

        @assert c != nothing "No FMU instance available, allocate one or use `fmu.executionConfig.instantiate=true`."

        # soft reset (if necessary)
        if reset
            retcode = fmi2Reset(c; soft=true)
            @assert retcode == fmi2StatusOK "fmi2Simulate(...): Reset failed with return code $(retcode)."
        end 

        # setup experiment (hard)
        if setup
            retcode = fmi2SetupExperiment(c, t_start, t_stop; tolerance=tolerance)
            @assert retcode == fmi2StatusOK "fmi2Simulate(...): Setting up experiment failed with return code $(retcode)."
        end

        # parameters
        if parameters !== nothing
            retcodes = fmi2Set(c, collect(keys(parameters)), collect(Base.values(parameters)); filter=setBeforeInitialization)
            @assert all(retcodes .== fmi2StatusOK) "fmi2Simulate(...): Setting initial parameters failed with return code $(retcode)."
        end

        # inputs
        if inputs !== nothing
            retcodes = fmi2Set(c, collect(keys(inputs)), collect(values(inputs)); filter=setBeforeInitialization)
            @assert all(retcodes .== fmi2StatusOK) "fmi2Simulate(...): Setting initial inputs failed with return code $(retcode)."
        end

        # start state
        if x0 !== nothing
            #retcode = fmi2SetContinuousStates(c, x0)
            #@assert retcode == fmi2StatusOK "fmi2Simulate(...): Setting initial state failed with return code $(retcode)."
            retcodes = fmi2Set(c, fmu.modelDescription.stateValueReferences, x0; filter=setBeforeInitialization)
            @assert all(retcodes .== fmi2StatusOK) "fmi2Simulate(...): Setting initial inputs failed with return code $(retcode)."
        end

        # enter (hard)
        if setup
            retcode = fmi2EnterInitializationMode(c)
            @assert retcode == fmi2StatusOK "fmi2Simulate(...): Entering initialization mode failed with return code $(retcode)."
        end

        # parameters
        if parameters !== nothing
            retcodes = fmi2Set(c, collect(keys(parameters)), collect(Base.values(parameters)); filter=setInInitialization)
            @assert all(retcodes .== fmi2StatusOK) "fmi2Simulate(...): Setting initial parameters failed with return code $(retcode)."
        end

        # inputs
        if inputs !== nothing
            retcodes = fmi2Set(c, collect(keys(inputs)), collect(Base.values(inputs)); filter=setInInitialization)
            @assert all(retcodes .== fmi2StatusOK) "fmi2Simulate(...): Setting initial inputs failed with return code $(retcode)."
        end

        # start state
        if x0 !== nothing
            #retcode = fmi2SetContinuousStates(c, x0)
            #@assert retcode == fmi2StatusOK "fmi2Simulate(...): Setting initial state failed with return code $(retcode)."
            retcodes = fmi2Set(c, fmu.modelDescription.stateValueReferences, x0; filter=setInInitialization)
            @assert all(retcodes .== fmi2StatusOK) "fmi2Simulate(...): Setting initial inputs failed with return code $(retcode)."
        end

        # exit setup (hard)
        if setup
            retcode = fmi2ExitInitializationMode(c)
            @assert retcode == fmi2StatusOK "fmi2Simulate(...): Exiting initialization mode failed with return code $(retcode)."
        end

        if type == fmi2TypeModelExchange
            if x0 == nothing
                x0 = fmi2GetContinuousStates(c)
            end
        end

<<<<<<< HEAD
        if instantiate # we have a fresh instance 
=======
        if instantiate || reset # we have a fresh instance 
>>>>>>> d25cf665
            @debug "[NEW INST]"
            handleEvents(c) 
        end
    end

    return c, x0
end

function prepareFMU(fmu::Vector{FMU2}, c::Vector{Union{Nothing, FMU2Component}}, type::fmi2Type, instantiate::Union{Nothing, Bool}, freeInstance::Union{Nothing, Bool}, terminate::Union{Nothing, Bool}, reset::Union{Nothing, Bool}, setup::Union{Nothing, Bool}, parameters::Union{Vector{Union{Dict{<:Any, <:Any}, Nothing}}, Nothing}, t_start, t_stop, tolerance;
    x0::Union{Vector{Union{Array{<:Real}, Nothing}}, Nothing}=nothing, initFct=nothing)

    ignore_derivatives() do
        for i in 1:length(fmu)

            if instantiate === nothing
                instantiate = fmu[i].executionConfig.instantiate
            end

            if freeInstance === nothing 
                freeInstance = fmu[i].executionConfig.freeInstance
            end

            if terminate === nothing 
                terminate = fmu[i].executionConfig.terminate
            end

            if reset === nothing
                reset = fmu[i].executionConfig.reset
            end

            if setup === nothing
                setup = fmu[i].executionConfig.setup
            end

            # instantiate (hard)
            if instantiate
                # remove old one if we missed it (callback)
                if c[i] != nothing
                    if freeInstance
                        fmi2FreeInstance!(c[i])
                        @debug "[AUTO-RELEASE INST]"
                    end
                end

                c[i] = fmi2Instantiate!(fmu[i]; type=type)
                @debug "[NEW INST]"
            else
                if c[i] === nothing
                    c[i] = fmu[i].components[end]
                end
            end

            # soft terminate (if necessary)
            if terminate
                retcode = fmi2Terminate(c[i]; soft=true)
                @assert retcode == fmi2StatusOK "fmi2Simulate(...): Termination failed with return code $(retcode)."
            end

            # soft reset (if necessary)
            if reset
                retcode = fmi2Reset(c[i]; soft=true)
                @assert retcode == fmi2StatusOK "fmi2Simulate(...): Reset failed with return code $(retcode)."
            end

            # enter setup (hard)
            if setup
                retcode = fmi2SetupExperiment(c[i], t_start, t_stop; tolerance=tolerance)
                @assert retcode == fmi2StatusOK "fmi2Simulate(...): Setting up experiment failed with return code $(retcode)."

                retcode = fmi2EnterInitializationMode(c[i])
                @assert retcode == fmi2StatusOK "fmi2Simulate(...): Entering initialization mode failed with return code $(retcode)."
            end

            if x0 !== nothing
                if x0[i] !== nothing
                    retcode = fmi2SetContinuousStates(c[i], x0[i])
                    @assert retcode == fmi2StatusOK "fmi2Simulate(...): Setting initial state failed with return code $(retcode)."
                end
            end

            if parameters !== nothing
                if parameters[i] !== nothing
                    retcodes = fmi2Set(c[i], collect(keys(parameters[i])), collect(values(parameters[i])) )
                    @assert all(retcodes .== fmi2StatusOK) "fmi2Simulate(...): Setting initial parameters failed with return code $(retcode)."
                end
            end

            if initFct !== nothing
                initFct()
            end

            # exit setup (hard)
            if setup
                retcode = fmi2ExitInitializationMode(c[i])
                @assert retcode == fmi2StatusOK "fmi2Simulate(...): Exiting initialization mode failed with return code $(retcode)."
            end

            if type == fmi2TypeModelExchange
                if x0 === nothing
                    if x0[i] === nothing
                        x0[i] = fmi2GetContinuousStates(c[i])
                    end
                end
            end
        end

    end # ignore_derivatives

    return c, x0
end

##### EVENT HANDLING START

function startCallback(integrator, nfmu, t)
    ignore_derivatives() do
        nfmu.solveCycle += 1
        @debug "[$(nfmu.solveCycle)][FIRST STEP]"

<<<<<<< HEAD
        @assert ForwardDiff.value(t) == nfmu.tspan[1] "startCallback(...): Called for non-start-point t=$(ForwardDiff.value(t))"
=======
        @debug @assert ForwardDiff.value(t) == nfmu.tspan[1] "startCallback(...): Called for non-start-point t=$(ForwardDiff.value(t))"
>>>>>>> d25cf665
        # if ForwardDiff.value(t) == nfmu.tspan[1]
        #     @warn "startCallback(...): Called for non-start-point t=$(ForwardDiff.value(t))"
        # end

        # allocate component shadow for second run
        if nfmu.fmu.executionConfig.useComponentShadow

            if nfmu.currentComponent == nothing
                nfmu.currentComponent = FMU2ComponentShadow()
                @debug "[$(nfmu.solveCycle)][INIT SHADOW]"
                push!(nfmu.fmu.components, nfmu.currentComponent)
            end

            # real comp renew
            realComponent = nfmu.currentComponent.realComponent
            realComponent, nfmu.x0 = prepareFMU(nfmu.fmu, realComponent, fmi2TypeModelExchange, nfmu.instantiate, nfmu.freeInstance, nfmu.terminate, nfmu.reset, nfmu.setup, nfmu.parameters, nfmu.tspan[1], nfmu.tspan[end], nfmu.tolerance; x0=nfmu.x0, pushComponents=false)
            setComponent!(nfmu.currentComponent, realComponent)

            handleEvents(nfmu.currentComponent) 
            #affectIntegrator(integrator, nfmu, -1, ForwardDiff.value(t))
            #@assert fmi2EnterContinuousTimeMode(nfmu.currentComponent) == fmi2StatusOK

            nfmu.currentComponent.log = (nfmu.solveCycle == 2)

        else
            nfmu.currentComponent, nfmu.x0 = prepareFMU(nfmu.fmu, nfmu.currentComponent, fmi2TypeModelExchange, nfmu.instantiate, nfmu.freeInstance, nfmu.terminate, nfmu.reset, nfmu.setup, nfmu.parameters, nfmu.tspan[1], nfmu.tspan[end], nfmu.tolerance; x0=nfmu.x0)
            # handleEvents(nfmu.currentComponent)  done in prepareFMU!
            
            if length(nfmu.solution.events) > 0
                @debug "Initial Event handled!"
            else
                @debug "No initial events ..."
            end

            #@assert fmi2EnterContinuousTimeMode(nfmu.currentComponent) == fmi2StatusOK
        end

        # re-init every callback except #1 (the startCallback itself)
        # for i in 2:length(nfmu.callbacks)
        #     callback = nfmu.callbacks[i]
        #     callback.initialize(callback, u, t, integrator)
        # end
    end
end

function stopCallback(nfmu, t)

    ignore_derivatives() do
        @debug "[$(nfmu.solveCycle)][LAST STEP]"

        @debug @assert ForwardDiff.value(t) == nfmu.tspan[end] "stopCallback(...): Called for non-start-point t=$(ForwardDiff.value(t))"

        if nfmu.fmu.executionConfig.useComponentShadow

            if nfmu.solveCycle == 2
                prepare!(nfmu.currentComponent)
                @debug "[$(nfmu.solveCycle)][PREPARED SHADOW]"
            end
            
            #comp = finishFMU(nfmu.fmu, nfmu.currentComponent.realComponent, nfmu.freeInstance; popComponent=false)
            #setComponent!(nfmu.currentComponent, comp)

        else
            nfmu.currentComponent = finishFMU(nfmu.fmu, nfmu.currentComponent, nfmu.freeInstance, nfmu.terminate)
        end

    end
end

# Read next time event from fmu and provide it to the integrator 
function time_choice(nfmu, integrator, tStart, tStop)

    #@debug "TC"

<<<<<<< HEAD
=======
    @debug @assert !isnan(integrator.opts.internalnorm(integrator.u, integrator.t)) "NaN in time_choice start `u` @ $(integrator.t)."

>>>>>>> d25cf665
    # last call may be after simulation end
    if nfmu.currentComponent == nothing
        return nothing
    end

    if !nfmu.fmu.executionConfig.handleTimeEvents
        return nothing
    end

    if nfmu.currentComponent.eventInfo.nextEventTimeDefined == fmi2True
        #@debug "time_choice(...): $(nfmu.currentComponent.eventInfo.nextEventTime) at t=$(ForwardDiff.value(integrator.t))"

        if nfmu.currentComponent.eventInfo.nextEventTime >= tStart && nfmu.currentComponent.eventInfo.nextEventTime <= tStop
<<<<<<< HEAD
            #@assert sizeof(integrator.t) == sizeof(nfmu.currentComponent.eventInfo.nextEventTime) "The NeuralFMU/solver are initialized in $(sizeof(integrator.t))-bit-mode, but FMU events are defined in $(sizeof(nfmu.currentComponent.eventInfo.nextEventTime))-bit. Please define your ANN in $(sizeof(nfmu.currentComponent.eventInfo.nextEventTime))-bit mode."
=======
            #@debug @assert sizeof(integrator.t) == sizeof(nfmu.currentComponent.eventInfo.nextEventTime) "The NeuralFMU/solver are initialized in $(sizeof(integrator.t))-bit-mode, but FMU events are defined in $(sizeof(nfmu.currentComponent.eventInfo.nextEventTime))-bit. Please define your ANN in $(sizeof(nfmu.currentComponent.eventInfo.nextEventTime))-bit mode."
>>>>>>> d25cf665
            return nfmu.currentComponent.eventInfo.nextEventTime
        else
            # the time event is outside the simulation range!
            @debug "Next time event @$(nfmu.currentComponent.eventInfo.nextEventTime)s is outside simulation time range ($(tStart), $(tStop)), skipping."
            return nothing 
        end
    else
        #@debug "time_choice(...): nothing at t=$(ForwardDiff.value(integrator.t))"
        return nothing
    end

    
end

# Handles events and returns the values and nominals of the changed continuous states.
function handleEvents(c::Union{FMU2Component, FMU2ComponentShadow})

    @debug @assert c.state == fmi2ComponentStateEventMode "handleEvents(...): Must be in event mode!"

    #@debug "Handle Events..."

    # trigger the loop
    c.eventInfo.newDiscreteStatesNeeded = fmi2True

    valuesOfContinuousStatesChanged = fmi2False
    nominalsOfContinuousStatesChanged = fmi2False
    nextEventTimeDefined = fmi2False
    nextEventTime = 0.0

    numCalls = 0
    while c.eventInfo.newDiscreteStatesNeeded == fmi2True
        numCalls += 1
        fmi2NewDiscreteStates!(c, c.eventInfo)

        if c.eventInfo.valuesOfContinuousStatesChanged == fmi2True
            valuesOfContinuousStatesChanged = fmi2True
        end

        if c.eventInfo.nominalsOfContinuousStatesChanged == fmi2True
            nominalsOfContinuousStatesChanged = fmi2True
        end

        if c.eventInfo.nextEventTimeDefined == fmi2True
            nextEventTimeDefined = fmi2True
            nextEventTime = c.eventInfo.nextEventTime
        end

        if c.eventInfo.terminateSimulation == fmi2True
            @error "handleEvents(...): FMU throws `terminateSimulation`!"
        end

        @debug @assert numCalls <= c.fmu.executionConfig.maxNewDiscreteStateCalls "handleEvents(...): `fmi2NewDiscreteStates!` exceeded $(c.fmu.executionConfig.maxNewDiscreteStateCalls) calls, this may be an error in the FMU. If not, you can change the max value for this FMU in `fmu.executionConfig.maxNewDiscreteStateCalls`."
    end

    c.eventInfo.valuesOfContinuousStatesChanged = valuesOfContinuousStatesChanged
    c.eventInfo.nominalsOfContinuousStatesChanged = nominalsOfContinuousStatesChanged
    c.eventInfo.nextEventTimeDefined = nextEventTimeDefined
    c.eventInfo.nextEventTime = nextEventTime

    @assert fmi2EnterContinuousTimeMode(c) == fmi2StatusOK "FMU is not in state continuous time after event handling."

    return nothing
end

# Returns the event indicators for an FMU.
function condition(nfmu::ME_NeuralFMU, out::SubArray{<:ForwardDiff.Dual{T, V, N}, A, B, C, D}, _x, t, integrator) where {T, V, N, A, B, C, D} # Event when event_f(u,t) == 0
    #@debug "Cond"
<<<<<<< HEAD
    @assert nfmu.fmu.components[end].state == fmi2ComponentStateContinuousTimeMode "condition(...): Must be called in mode continuous time."
=======

    @debug @assert !isnan(integrator.opts.internalnorm(integrator.u, integrator.t)) "NaN in condition start `u` @ $(integrator.t)."
    #@info "Condition"
    @debug @assert nfmu.fmu.components[end].state == fmi2ComponentStateContinuousTimeMode "condition(...): Must be called in mode continuous time."
>>>>>>> d25cf665

    # ToDo: set inputs here
    #fmiSetReal(myFMU, InputRef, Value)

    if isa(t, ForwardDiff.Dual)
        t = ForwardDiff.value(t)
    end

    x = nothing
    if all(isa.(x, ForwardDiff.Dual))
        x = collect(ForwardDiff.value(e) for e in _x)
    else
        x = _x
    end

    # ToDo: Evaluate on light-weight model (sub-model) without fmi2GetXXX or similar and the bottom ANN
    nfmu.fmu.components[end].t = t # this will auto-set time via fx-call!
    nfmu.neuralODE.model(x) # evaluate NeuralFMU (set new states)
    #fmi2SetTime(nfmu.fmu, t)

    buf = zeros(nfmu.fmu.modelDescription.numberOfEventIndicators)
    fmi2GetEventIndicators!(nfmu.fmu.components[end], buf)

    out[:] = collect(ForwardDiff.Dual{T, V, N}(V(buf[i]), ForwardDiff.partials(out[i])) for i in 1:length(out))

    @debug @assert !isnan(integrator.opts.internalnorm(integrator.u, integrator.t)) "NaN in condition out `u` @ $(integrator.t)."

    return nothing
end
function condition(nfmu::ME_NeuralFMU, out, _x, t, integrator) # Event when event_f(u,t) == 0
    #@debug "Cond"
    # last call may be after simulation end
    # if nfmu.currentComponent == nothing
    #     return nothing
    # end

    @debug @assert !isnan(integrator.opts.internalnorm(integrator.u, integrator.t)) "NaN in condition start `u` @ $(integrator.t)."

    @debug @assert nfmu.fmu.components[end].state == fmi2ComponentStateContinuousTimeMode "condition(...): Must be called in mode continuous time."

    #@debug "State condition..."

    # ToDo: set inputs here
    #fmiSetReal(myFMU, InputRef, Value)

    if isa(t, ForwardDiff.Dual) 
        t = ForwardDiff.value(t)
    end 

    x = nothing
    if all(isa.(x, ForwardDiff.Dual))
        x = collect(ForwardDiff.value(e) for e in _x)
    else
        x = _x
    end

    # ToDo: Evaluate on light-weight model (sub-model) without fmi2GetXXX or similar and the bottom ANN
    nfmu.fmu.components[end].t = t # this will auto-set time via fx-call!
    nfmu.neuralODE.model(x) # evaluate NeuralFMU (set new states)
    #fmi2SetTime(nfmu.fmu, t)

    # ToDo: Input Function

    #@debug "Condition..."

    fmi2GetEventIndicators!(nfmu.fmu.components[end], out)

    @debug @assert !isnan(integrator.opts.internalnorm(integrator.u, integrator.t)) "NaN in condition stop `u` @ $(integrator.t)."

    return nothing
end

global lastIndicator = nothing
global lastIndicatorX = nothing 
global lastIndicatorT = nothing
function conditionSingle(nfmu::ME_NeuralFMU, index, _x, t, integrator) 

    # last call may be after simulation end
    # if nfmu.currentComponent == nothing
    #     return 1.0
    # end

    @debug @assert nfmu.fmu.components[end].state == fmi2ComponentStateContinuousTimeMode "condition(...): Must be called in mode continuous time."

    # ToDo: set inputs here
    #fmiSetReal(myFMU, InputRef, Value)

    if nfmu.fmu.executionConfig.handleEventIndicators != nothing && index ∉ nfmu.fmu.executionConfig.handleEventIndicators
        return 1.0
    end

    if isa(t, ForwardDiff.Dual) 
        t = ForwardDiff.value(t)
    end 

    x = nothing
    if all(isa.(x, ForwardDiff.Dual))
        x = collect(ForwardDiff.value(e) for e in _x)
    else
        x = _x
    end

    #@debug "ConditionSingle..."

    global lastIndicator # , lastIndicatorX, lastIndicatorT

    if lastIndicator == nothing || length(lastIndicator) != nfmu.fmu.modelDescription.numberOfEventIndicators
        lastIndicator = zeros(nfmu.fmu.modelDescription.numberOfEventIndicators)
    end

    #if lastIndicatorX == nothing || lastIndicatorX != x || lastIndicatorT == nothing || lastIndicatorT != t

    # ToDo: Input Function
    
    # ToDo: Evaluate on light-weight model (sub-model) without fmi2GetXXX or similar and the bottom ANN
    nfmu.fmu.components[end].t = t # this will auto-set time via fx-call!
    nfmu.neuralODE.model(x) # evaluate NeuralFMU (set new states)
    #fmi2SetTime(nfmu.fmu, t)

    fmi2GetEventIndicators!(nfmu.fmu.components[end], lastIndicator)
    #lastIndicatorX = copy(x)
    #lastIndicatorT = t
    
#end

    return lastIndicator[index]
end

function f_optim(x, nfmu, right_x_fmu) # , idx, direction::Real)
    # propagete the new state-guess `x` through the NeuralFMU
    nfmu.neuralODE.model(x)
    #indicators = fmi2GetEventIndicators(nfmu.fmu)
    return Flux.Losses.mse(right_x_fmu, fmi2GetContinuousStates(nfmu.fmu)) # - min(-direction*indicators[idx], 0.0)
end

# Handles the upcoming events.
function affectFMU!(nfmu::ME_NeuralFMU, integrator, idx)

    @debug @assert !isnan(integrator.opts.internalnorm(integrator.u, integrator.t)) "NaN in start `u` @ $(integrator.t)."

    c = nfmu.fmu.components[end]

    @debug @assert c.state == fmi2ComponentStateContinuousTimeMode "affectFMU!(...): Must be in continuous time mode!"

    t = integrator.t
    if isa(t, ForwardDiff.Dual) 

        # correct NaNs in `t`
        # partials = ForwardDiff.partials(integrator.t)
        # T, V, N = fd_eltypes(integrator.t)
        # partials = collect(isnan(p) ? 0.0 : p for p in partials)
        # fd_t = ForwardDiff.Dual{T, V, N}(V(ForwardDiff.value(t)), ForwardDiff.Partials{N, V}((partials...,)))
        # set_t!(integrator, fd_t)

        t = ForwardDiff.value(t)
    end 

    x = nothing
    if all(isa.(integrator.u, ForwardDiff.Dual))
        x = collect(ForwardDiff.value(u) for u in integrator.u)
    else
        x = integrator.u
    end

    # there are fx-evaluations before the event is handled, reset the FMU state to the current integrator step
    c.t = t # this will auto-set time via fx-call!
    nfmu.neuralODE.model(x) # evaluate NeuralFMU (set new states)
    #fmi2SetTime(c, t)

    # if inputFunction !== nothing
    #     fmi2SetReal(c, inputValues, inputFunction(integrator.t))
    # end

    fmi2EnterEventMode(c)

    #############

    #left_x_fmu = fmi2GetContinuousStates(c)
    #fmi2SetTime(c, t)
    # Todo set inputs

    # Event found - handle it
    #@assert fmi2EnterEventMode(c) == fmi2StatusOK
    handleEvents(c)

    ignore_derivatives() do
        if idx == 0
            #@debug "affectFMU!(...): Handle time event at t=$t"
        end

        if idx > 0
            #@debug "affectFMU!(...): Handle state event at t=$t"
        end
    end

    left_x = nothing
    right_x = nothing

    if c.eventInfo.valuesOfContinuousStatesChanged == fmi2True

        left_x = x

        right_x_fmu = fmi2GetContinuousStates(c) # the new FMU state after handled events

        ignore_derivatives() do 
            #@debug "affectFMU!(_, _, $idx): NeuralFMU state event from $(left_x) (fmu: $(left_x_fmu)). Indicator [$idx]: $(indicators[idx]). Optimizing new state ..."
        end

        # ToDo: Problem-related parameterization of optimize-call
        #result = optimize(x_seek -> f_optim(x_seek, nfmu, right_x_fmu), left_x, LBFGS(); autodiff = :forward)
        #result = Optim.optimize(x_seek -> f_optim(x_seek, nfmu, right_x_fmu, idx, sign(indicators[idx])), left_x, NelderMead())
        
        # if there is an ANN above the FMU, propaget FMU state through top ANN:
        if nfmu.modifiedState == true
            result = Optim.optimize(x_seek -> f_optim(x_seek, nfmu, right_x_fmu), left_x, NelderMead())
            right_x = Optim.minimizer(result)
        else # if there is no ANN above, then:
            right_x = right_x_fmu
        end
<<<<<<< HEAD

        if all(isa.(integrator.u, ForwardDiff.Dual))
            T, V, N = fd_eltypes(integrator.u)
            integrator.u[:] = collect(ForwardDiff.Dual{T, V, N}(V(right_x[i]), ForwardDiff.partials(integrator.u[i])) for i in 1:length(integrator.u))
            #@debug "Event in FD!"
        else
            integrator.u[:] = right_x[:]
            #@debug "Event without FD!"
        end

        u_modified!(integrator, true)
        
        # This is necessary because otherwise there are issues using ForwardDiff
        auto_dt_reset!(integrator)

        # 
        # reinit!(integrator, right_x; t0=t, erase_sol=false, reset_dt=true, reinit_callbacks=false)
=======

        #@info "(integrator.opt.internalnorm(integrator.u, integrator.t)) = $(ForwardDiff.value(integrator.opts.internalnorm(integrator.u, integrator.t)))"

        if all(isa.(integrator.u, ForwardDiff.Dual))
            T, V, N = fd_eltypes(integrator.u)

            # use original partials:
            #partials = 

            # use "fresh" partials (ones)
            #partials =  ForwardDiff.Partials{N, V}((ones(V, length(ForwardDiff.partials(integrator.u[i])))...,))

            # use zero partials
            #partials =  ForwardDiff.Partials{N, V}((zeros(V, length(ForwardDiff.partials(integrator.u[i])))...,))

            #new_x = collect(ForwardDiff.Dual{T, V, N}(V(right_x[i]), ForwardDiff.partials(integrator.u[i]))   for i in 1:length(integrator.u))
            new_x = collect(ForwardDiff.Dual{T, V, N}(V(right_x[i]), ForwardDiff.partials(integrator.u[i]))   for i in 1:length(integrator.u))
            set_u!(integrator, new_x)
            # for i in 1:length(integrator.u)
            #     integrator.u[i] = ForwardDiff.Dual{T, V, N}(V(right_x[i]), ForwardDiff.partials(integrator.u[i])) 
            # end
            @debug "Event in FD!"
        else
            integrator.u = right_x
            @debug "Event without FD!"
        end
        #integrator.u = right_x

        #@info "$(collect(ForwardDiff.value(u) for u in integrator.u))"
        #@info "$(integrator.u)"
        #@info "(integrator.opt.internalnorm(x, t)) = $(integrator.opts.internalnorm(x, t))"
        #@info "(integrator.opt.internalnorm(integrator.u, t)) = $(ForwardDiff.value(integrator.opts.internalnorm(integrator.u, t)))"
        #@info "(integrator.opt.internalnorm(x, integrator.t)) = $(ForwardDiff.value(integrator.opts.internalnorm(x, integrator.t)))"
        #@info "(integrator.opt.internalnorm(integrator.u, integrator.t)) = $(ForwardDiff.value(integrator.opts.internalnorm(integrator.u, integrator.t)))"

        #@debug @assert collect(ForwardDiff.value(u) for u in integrator.u) == right_x

        u_modified!(integrator, true)
        
        # This is necessary because otherwise there are issues when using ForwardDiff with Callbacks
            # integrator.dt = 1e-100
            # integrator.dtpropose = integrator.dt
            # integrator.dtcache = integrator.dt
        #dtmin = nextfloat(integrator.opts.dtmin)
        #auto_dt_reset!(integrator) 
        # if integrator.dt <= dtmin 
        #     @warn "Auto computation leads to $(integrator.dt) <= `dtmin`, this would cause termination of simulation."
            #  integrator.dt = 1e-10
            #  integrator.dtpropose = integrator.dt
            #  integrator.dtcache = integrator.dt
        # end
        #reinit!(integrator, right_x; t0=t, erase_sol=false, reset_dt=true, reinit_callbacks=false)
        
        #set_proposed_dt!(integrator, 1e-8)
>>>>>>> d25cf665
    else

        u_modified!(integrator, false)

        ignore_derivatives() do 
            #@debug "affectFMU!(_, _, $idx): NeuralFMU event without state change at $t. Indicator [$idx]."
        end
    end

    if c.eventInfo.nominalsOfContinuousStatesChanged == fmi2True
        x_nom = fmi2GetNominalsOfContinuousStates(c)
    end

    ignore_derivatives() do
        if idx != -1
            e = FMU2Event(t, UInt64(idx), left_x, right_x)
            push!(nfmu.solution.events, e)
        end

<<<<<<< HEAD
        pt = t-nfmu.tspan[1]
        ne = length(nfmu.solution.events)
        ratio = ne / pt
       
        if ne >= 1000 && ratio > 1e3
            @info "Event jittering:"
            for i in 1:nfmu.fmu.modelDescription.numberOfEventIndicators
=======
        # calculates state events per second
        pt = min(t-nfmu.tspan[1], 1.0)
        ne = 0 
        for event in nfmu.solution.events
            if event.indicator > 0 # count only state events
                ne += 1
            end
        end
        ratio = ne / pt
       
        if ne >= 100 && ratio > nfmu.fmu.executionConfig.maxStateEventsPerSecond
            @info "Event jittering:"
            for i in 0:nfmu.fmu.modelDescription.numberOfEventIndicators
>>>>>>> d25cf665
                num = 0
                for e in nfmu.solution.events
                    if e.indicator == i
                        num += 1 
                    end 
                end
                if num > 0
                    println("Event indicator #$(i) triggered $(num) ($(round(num/1000.0*100.0; digits=1))%)")
                end
            end
            @assert false "Event jittering detected $(round(Integer, ratio)) events/s, aborting at t=$(t) (rel. t=$(pt)) at event $(ne)."
        end
    end

    @debug @assert !isnan(integrator.opts.internalnorm(integrator.u, integrator.t)) "NaN when leaving in `u` @ $(integrator.t)."

    #@assert fmi2EnterContinuousTimeMode(c) == fmi2StatusOK
end

# Does one step in the simulation.
function stepCompleted(nfmu::ME_NeuralFMU, x, t, integrator, tStart, tStop)

<<<<<<< HEAD
=======
    @debug @assert !isnan(integrator.opts.internalnorm(integrator.u, integrator.t)) "NaN in stepcompleted start `u` @ $(integrator.t)."

>>>>>>> d25cf665
    #@debug "Step"
    # there might be no component!
    # @debug @assert nfmu.currentComponent.state == fmi2ComponentStateContinuousTimeMode "stepCompleted(...): Must be in continuous time mode."

    if nfmu.progressMeter !== nothing
        ProgressMeter.update!(nfmu.progressMeter, floor(Integer, 1000.0*(t-tStart)/(tStop-tStart)) )
    end

    if nfmu.currentComponent != nothing && (!nfmu.fmu.executionConfig.useComponentShadow || nfmu.currentComponent.realComponent != nothing)
        (status, enterEventMode, terminateSimulation) = fmi2CompletedIntegratorStep(nfmu.currentComponent, fmi2True)

        if terminateSimulation == fmi2True
            @error "stepCompleted(...): FMU requested termination!"
        end

        if enterEventMode == fmi2True
            affectFMU!(nfmu, integrator, -1)
        else
            # ToDo: set inputs here
            #fmiSetReal(myFMU, InputRef, Value)
        end

        #@debug "Step completed at $(ForwardDiff.value(t)) with $(collect(ForwardDiff.value(xs) for xs in x))"
    end

    @debug @assert !isnan(integrator.opts.internalnorm(integrator.u, integrator.t)) "NaN in stepcompleted end `u` @ $(integrator.t)."

end

# save FMU values 
function saveValues(nfmu, c::FMU2Component, recordValues, _x, t, integrator)

    if isa(t, ForwardDiff.Dual) 
        t = ForwardDiff.value(t)
    end 
    
    x = nothing
    if all(isa.(x, ForwardDiff.Dual))
        x = collect(ForwardDiff.value(e) for e in _x)
    else
        x = _x
    end

    # ToDo: Evaluate on light-weight model (sub-model) without fmi2GetXXX or similar and the bottom ANN
    c.t = t # this will auto-set time via fx-call!
    nfmu.neuralODE.model(x) # evaluate NeuralFMU (set new states)
    #fmi2SetTime(c, t)
    
    # Todo set inputs
    
    return (fmi2GetReal(c, recordValues)...,)
end

function fd_eltypes(e::SubArray{<:ForwardDiff.Dual{T, V, N}}) where {T, V, N}
    return (T, V, N)
end

function fd_eltypes(e::Vector{<:ForwardDiff.Dual{T, V, N}}) where {T, V, N}
    return (T, V, N)
end

function fd_eltypes(e::ForwardDiff.Dual{T, V, N}) where {T, V, N}
    return (T, V, N)
end

function fx(nfmu,
    dx,#::Array{<:Real},
    x,#::Array{<:Real},
    p::Array,
    t::Real) 

    #nanx = !any(isnan.(collect(any(isnan.(ForwardDiff.partials.(x[i]).values)) for i in 1:length(x))))
    #nanu = !any(isnan(ForwardDiff.partials(t)))

    #@debug @assert nanx && nanu "NaN in start fx nanx = $nanx   nanu = $nanu @ $(t)."
    
    dx_tmp = fx(nfmu,x,p,t)

    if all(isa.(dx_tmp, ForwardDiff.Dual))
        if all(isa.(dx, ForwardDiff.Dual))
            #dx[:] = dx_tmp
            for i in 1:length(dx)
                dx[i] = dx_tmp[i]
            end
        else 
            #dx[:] = collect(ForwardDiff.value(e) for e in dx_tmp)
            for i in 1:length(dx)
                dx[i] = ForwardDiff.value(e)
            end
        end
        
    else 
        if all(isa.(dx, ForwardDiff.Dual))
      
            T, V, N = fd_eltypes(dx)

            #dx[:] = collect(ForwardDiff.Dual{T, V, N}(V(dx_tmp[i]), ForwardDiff.partials(dx[i])    ) for i in 1:length(dx))
            for i in 1:length(dx)
                dx[i] = ForwardDiff.Dual{T, V, N}(V(dx_tmp[i]), ForwardDiff.partials(dx[i])    ) 
            end
        else
            #dx[:] = dx_tmp
            for i in 1:length(dx)
                dx[i] = dx_tmp[i]
            end
        end
    end

    #@debug @assert !any(isnan.(collect(any(isnan.(ForwardDiff.partials.(x[i]).values)) for i in 1:length(x)))) "NaN in end fx `u` @ $(t)."

    #return dx_tmp
    return dx
end

function fx(nfmu,
    x,#::Array{<:Real},
    p::Array,
    t::Real) 
    
    # if all(isa.(x, ForwardDiff.Dual))
    #     x = collect(ForwardDiff.value(e) for e in x)
    # end

    c = nfmu.currentComponent

    if c === nothing
        # this should never happen!
        return zeros(length(x))
    end

    ignore_derivatives() do
        if isa(t, ForwardDiff.Dual) 
            t = ForwardDiff.value(t)
        end 
    end

<<<<<<< HEAD
    nfmu.fmu.components[end].t = t # this will auto-set time via fx-call!
=======
    nfmu.fmu.components[end].t = t 
>>>>>>> d25cf665
    dx = nfmu.neuralODE.re(p)(x)

    ignore_derivatives() do

        #fmi2SetTime(c, t)

        #@debug "fx($t, $(collect(ForwardDiff.value(xs) for xs in x))) = $(collect(ForwardDiff.value(xs) for xs in dx))"

    end 

    # build up ẋ interpolation polynominal
    # ignore_derivatives() do
    #     if nfmu.fmu.executionConfig.useComponentShadow
    #         if nfmu.fmu.ẋy_interp == nothing
    #             if t <= nfmu.tspan[end]
    #                 if length(nfmu.fmu.t_cache) == 0 || nfmu.fmu.t_cache[end] < t
    #                     push!(nfmu.fmu.ẋy_cache, collect(ForwardDiff.value(e) for e in dx) )
    #                     push!(nfmu.fmu.t_cache, t)
    #                 end
    #             end

    #             if t >= nfmu.tspan[end] # endpoint

    #             end
    #         end
    #     end
    # end

    return dx
end

##### EVENT HANDLING END

"""
Constructs a ME-NeuralFMU where the FMU is at an arbitrary location inside of the NN.

# Arguents
    - `fmu` the considered FMU inside the NN 
    - `model` the NN topology (e.g. Flux.chain)
    - `tspan` simulation time span
    - `alg` a numerical ODE solver
    - `convertParams` automatically convert ANN parameters to Float64 if not already

# Keyword arguments
    - `saveat` time points to save the NeuralFMU output, if empty, solver step size is used (may be non-equidistant)
    - `fixstep` forces fixed step integration
    - `recordFMUValues` additionally records internal FMU variables (currently not supported because of open issues)
"""
function ME_NeuralFMU(fmu::FMU2, 
                      model, 
                      tspan, 
                      alg=nothing; 
                      saveat=[], 
                      recordFMUValues = nothing, 
                      convertParams::Union{Nothing, Bool}=nothing,
                      kwargs...)

    nfmu = ME_NeuralFMU()

    layers = []

    if convertParams === nothing
        convertParams = isa(model, Chain) 
    end

    # if fmu.executionConfig.useVectorCallbacks
    #     fmu.executionConfig.useVectorCallbacks = false
    #     @warn "Disabled vector callbacks for this FMU, currently not supported by ForwardDiff."
    # end
    
    for layer in model 
        typ = typeof(layer)
        if hasfield(typ, :weight) && hasfield(typ, :bias)
            bitsWeight = Int(sizeof(layer.weight)/length(layer.weight)*8)
            bitsBias = Int(sizeof(layer.bias)/length(layer.bias)*8)
            if bitsWeight != 64 || bitsBias != 64
                if convertParams
                    args = [] 
                    # Dict{Symbol, Any}()
                    for f in fieldnames(typ)
                        key = f 
                        value = getfield(layer, f)

                        if key == :weight 
                            value = Matrix{Float64}(value)
<<<<<<< HEAD
                        elseif key == :bias && value != false
                            value = Vector{Float64}(value)
=======
                        elseif key == :bias 
                            if typeof(value) != Bool
                                value = Vector{Float64}(value)
                            end
>>>>>>> d25cf665
                        end

                        push!(args, value)
                        #args[key] = value
                    end
            
                    newlayer = typ.name.wrapper(args...)
                    push!(layers, newlayer)
                    @info "ME_NeuralFMU(...): Succesfully converted layer of type `$typ` to `$(typeof(newlayer))`."
                else
                    @warn "ME_NeuralFMU(...): Layer of type `$typ` has parameters in $(bitsWeight)-bits (weights) / $(bitsBias)-bits (biases), but FMUs require 64-bit for propper event handling. Please use Float64-bit weights or use the keyword `convertParams=true`."
                end
            end
        else
            if convertParams
                push!(layers, layer)
            end
        end
    end

    if convertParams
        model = Chain(layers...)
        @info "ME_NeuralFMU(...): Succesfully converted model to Float64."
    end

    ######

    nfmu.fmu = fmu
    
    nfmu.saved_values = nothing

    nfmu.recordValues = prepareValueReference(fmu, recordFMUValues)

    nfmu.neuralODE = NeuralODE(model, tspan, alg; saveat=saveat, kwargs...)

    nfmu.tspan = tspan
    nfmu.saveat = saveat

    ######
    
    nfmu
end

"""
Constructs a CS-NeuralFMU where the FMU is at an arbitrary location inside of the NN.

# Arguents
    - `fmu` the considered FMU inside the NN 
    - `model` the NN topology (e.g. Flux.chain)
    - `tspan` simulation time span

# Keyword arguments
    - `saveat` time points to save the NeuralFMU output, if empty, solver step size is used (may be non-equidistant)
"""
function CS_NeuralFMU(fmu::Union{FMU2, Vector{<:FMU2}},
                      model, 
                      tspan; 
                      saveat=[], 
                      recordValues = [])

    nfmu = nothing
    if typeof(fmu) == FMU2
        nfmu = CS_NeuralFMU{FMU2, FMU2Component}()
        nfmu.currentComponent = nothing
    else
        nfmu = CS_NeuralFMU{Vector{FMU2}, Vector{FMU2Component} }()
        nfmu.currentComponent = Vector{Union{FMU2Component, Nothing}}(nothing, length(fmu))
    end

    nfmu.fmu = fmu

    nfmu.model = model # Chain(model.layers...)

    nfmu.tspan = tspan
    nfmu.saveat = saveat

    nfmu
end

function finishFMU(fmu::FMU2, c::Union{FMU2Component, Nothing}, freeInstance::Union{Nothing, Bool}, terminate::Union{Nothing, Bool}; popComponent::Bool=true)

    # nothing to do here with `c == nothing`
    if c == nothing 
        return c 
    end

    ignore_derivatives() do
        if terminate === nothing
            terminate = fmu.executionConfig.terminate
        end

        if freeInstance === nothing
            freeInstance = fmu.executionConfig.freeInstance
        end

        # soft terminate (if necessary)
        if terminate
            retcode = fmi2Terminate(c; soft=true)
<<<<<<< HEAD
            @assert retcode == fmi2StatusOK "fmi2Simulate(...): Termination failed with return code $(retcode)."
=======
            @debug @assert retcode == fmi2StatusOK "fmi2Simulate(...): Termination failed with return code $(retcode)."
>>>>>>> d25cf665
        end

        if freeInstance
            fmi2FreeInstance!(c; popComponent=popComponent)
            @debug "[RELEASED INST]"
            c = nothing
        end

    end # ignore_derivatives

    return c
end

function finishFMU(fmu::Vector{FMU2}, c::Vector{Union{FMU2Component, Nothing}}, freeInstance::Union{Nothing, Bool})

    ignore_derivatives() do
        for i in 1:length(fmu)
            if freeInstance === nothing
                freeInstance = fmu[i].executionConfig.freeInstance
            end

            if c[i] != nothing
                if freeInstance
                    fmi2FreeInstance!(c[i])
                    @debug "[RELEASED INST]"
                end
                c[i] = nothing
            end
        end

    end # ignore_derivatives

    return c
end

"""
Evaluates the ME_NeuralFMU in the timespan given during construction or in a custom timespan from `t_start` to `t_stop` for a given start state `x_start`.

# Keyword arguments
    - `reset`, the FMU is reset every time evaluation is started (default=`true`).
    - `setup`, the FMU is set up every time evaluation is started (default=`true`).
"""
function (nfmu::ME_NeuralFMU)(x_start::Union{Array{<:Real}, Nothing} = nothing, 
                              t_start::Union{Real, Nothing} = nothing,
                              t_stop::Union{Real, Nothing} = nothing;
                              showProgress::Bool = false,
                              tolerance::Union{Real, Nothing} = nothing,
                              parameters::Union{Dict{<:Any, <:Any}, Nothing} = nothing,
                              setup::Union{Bool, Nothing} = nothing,
                              reset::Union{Bool, Nothing} = nothing,
                              instantiate::Union{Bool, Nothing} = nothing,
                              freeInstance::Union{Bool, Nothing} = nothing,
                              terminate::Union{Bool, Nothing} = nothing,
                              p=nothing,
<<<<<<< HEAD
=======
                              saveEventPositions::Bool=false,
>>>>>>> d25cf665
                              kwargs...)

    saving = (length(nfmu.recordValues) > 0)
    sense = nfmu.fmu.executionConfig.sensealg
    inPlace = nfmu.fmu.executionConfig.inPlace
    tspan = getfield(nfmu.neuralODE, :tspan)

    ignore_derivatives() do
        @debug "ME_NeuralFMU..."

        nfmu.firstRun = true

        nfmu.solution = FMU2Solution(nfmu.fmu)

        nfmu.tolerance = tolerance
        nfmu.parameters = parameters
        nfmu.setup = setup
        nfmu.reset = reset
        nfmu.instantiate = instantiate
        nfmu.freeInstance = freeInstance
        nfmu.terminate = terminate
        nfmu.currentComponent = nothing
        nfmu.solveCycle = 0
        nfmu.progressMeter = nothing
        nfmu.callbacks = []

        nfmu.x0 = x_start

        # simulation tspan 
        if t_start === nothing
            t_start = tspan[1]
        end
        if t_stop === nothing
            t_stop = tspan[end]
        end
        nfmu.tspan = (t_start, t_stop)
    
        # remove last run's shadow
        if nfmu.fmu.executionConfig.useComponentShadow
            if length(nfmu.fmu.components) > 0 && nfmu.fmu.components[end] == nfmu.currentComponent
                ind = findall(x -> x==nfmu.currentComponent, nfmu.fmu.components)

                if length(ind) == 1
                    @debug ["SHADOW CLEANUP"]
                    deleteat!(nfmu.fmu.components, ind)
                end
            end

            if nfmu.progressMeter != nothing
                ProgressMeter.finish!(nfmu.progressMeter)
            end
        # else
        #     if length(nfmu.fmu.components) > 0
        #         nfmu.currentComponent = nfmu.fmu.components[end]
        #     end
        end

        # from here on, we are in event mode, if `setup=false` this is the job of the user
        # @assert nfmu.currentComponent.state == fmi2ComponentStateEventMode "FMU needs to be in event mode after setup (end)."

        # this is not necessary for NeuralFMUs:
        #x0 = fmi2GetContinuousStates(nfmu.currentComponent)
        #x0_nom = fmi2GetNominalsOfContinuousStates(nfmu.currentComponent)

        # initial event handling
        # handleEvents(nfmu.currentComponent)
        # fmi2EnterContinuousTimeMode(nfmu.currentComponent)

        
        # OPT A
        # startcb = FunctionCallingCallback((u, t, integrator) -> startCallback(integrator, nfmu, t);
        #          funcat=[nfmu.tspan[1]], func_start=true, func_everystep=false)
        # push!(nfmu.callbacks, startcb)
        # OPT B
        startCallback(nothing, nfmu, t_start)

        # custom callbacks
        for cb in nfmu.customCallbacksBefore
            push!(nfmu.callbacks, cb)
        end

        nfmu.fmu.hasStateEvents = (nfmu.fmu.modelDescription.numberOfEventIndicators > 0)
        nfmu.fmu.hasTimeEvents = (nfmu.currentComponent.eventInfo.nextEventTimeDefined == fmi2True)

        # time event handling

        if nfmu.fmu.executionConfig.handleTimeEvents && nfmu.fmu.hasTimeEvents
            timeEventCb = IterativeCallback((integrator) -> time_choice(nfmu, integrator, t_start, t_stop),
            (integrator) -> affectFMU!(nfmu, integrator, 0), 
            Float64; 
            initial_affect=(nfmu.currentComponent.eventInfo.nextEventTime == t_start),
<<<<<<< HEAD
            save_positions=(false,false))
=======
            save_positions=(saveEventPositions, saveEventPositions))
>>>>>>> d25cf665

            push!(nfmu.callbacks, timeEventCb)
        end

        # state event callback

        if nfmu.fmu.hasStateEvents && nfmu.fmu.executionConfig.handleStateEvents
            if nfmu.fmu.executionConfig.useVectorCallbacks

                eventCb = VectorContinuousCallback((out, x, t, integrator) -> condition(nfmu, out, x, t, integrator),
                                                (integrator, idx) -> affectFMU!(nfmu, integrator, idx),
                                                Int64(nfmu.fmu.modelDescription.numberOfEventIndicators);
                                                rootfind=RightRootFind,
                                                save_positions=(saveEventPositions, saveEventPositions),
                                                interp_points=nfmu.fmu.executionConfig.rootSearchInterpolationPoints)
                push!(nfmu.callbacks, eventCb)
            else

                for idx in 1:nfmu.fmu.modelDescription.numberOfEventIndicators
                    eventCb = ContinuousCallback((x, t, integrator) -> conditionSingle(nfmu, idx, x, t, integrator),
                                                    (integrator) -> affectFMU!(nfmu, integrator, idx);
                                                    rootfind=RightRootFind,
                                                    save_positions=(saveEventPositions, saveEventPositions),
                                                    interp_points=nfmu.fmu.executionConfig.rootSearchInterpolationPoints)
                    push!(nfmu.callbacks, eventCb)
                end
            end
        end

        # custom callbacks
        for cb in nfmu.customCallbacksAfter
            push!(nfmu.callbacks, cb)
        end

        # use step callback always if we have inputs or need event handling (or just want to see our simulation progress)
        # integrator step callback

        if showProgress || true # true, as long as we dont know if we have time events!

            nfmu.progressMeter = ProgressMeter.Progress(1000; desc="Simulating ME-NeuralFMU ...", color=:blue, dt=1.0) #, barglyphs=ProgressMeter.BarGlyphs("[=> ]"))
            ProgressMeter.update!(nfmu.progressMeter, 0) # show it!

            stepCb = FunctionCallingCallback((x, t, integrator) -> stepCompleted(nfmu, x, t, integrator, t_start, t_stop);
                                                func_everystep=true,
                                                func_start=true)
            push!(nfmu.callbacks, stepCb)
        end

        if saving
            nfmu.solution.values = SavedValues(Float64, Tuple{collect(Float64 for i in 1:length(nfmu.recordValues))...})

            if nfmu.saveat === nothing
                savingCB = SavingCallback((x, t, integrator) -> saveValues(nfmu, nfmu.fmu.components[end], nfmu.recordValues, x, t, integrator),
                                nfmu.solution.values)
            else
                savingCB = SavingCallback((x, t, integrator) -> saveValues(nfmu, nfmu.fmu.components[end], nfmu.recordValues, x, t, integrator),
                                nfmu.solution.values,
                                saveat=nfmu.saveat)
            end
            push!(nfmu.callbacks, savingCB)
        end

        # stoping cb (OPT A)
        # stopcb = FunctionCallingCallback((u, t, integrator) -> stopCallback(nfmu, t);
        #                             funcat=[nfmu.tspan[end]])
        # push!(nfmu.callbacks, stopcb)

        # auto pick sensealg

        if sense === nothing

            # currently, Callbacks only working with ForwardDiff
            if length(nfmu.callbacks) > 2 # only start and stop callback
                p_len = 0
                fp = Flux.params(nfmu)
                if length(fp) > 0
                    p_len = length(fp[1])
                end
                fds_chunk_size = p_len
                # limit to 256 because of RAM usage
                if fds_chunk_size > 256
                    fds_chunk_size = 256
                end
                if fds_chunk_size < 1
                    fds_chunk_size = 1
                end

                sense = ForwardDiffSensitivity(;chunk_size=fds_chunk_size, convert_tspan=true) 
                #sense = QuadratureAdjoint(autojacvec=ZygoteVJP())
        
            else
                sense = InterpolatingAdjoint(autojacvec=ZygoteVJP()) # EnzymeVJP()

                if inPlace === true
                    #@info "NeuralFMU: The configuration orders to use `inPlace=true`, but this is currently not supported by the (automatically) determined sensealg `Zygote`. Switching to `inPlace=false`. If you don't want this behaviour, explicitely choose a sensealg instead of `nothing`."
                    inPlace = false # Zygote only works for out-of-place (currently)
                end
            end
        end

    end # ignore_derivatives

    # setup problem and parameters
    if p == nothing
        p = nfmu.neuralODE.p
    end
    prob = nothing

    if inPlace
        ff = ODEFunction{true}((dx, x, p, t) -> fx(nfmu, dx, x, p, t), 
                               tgrad=nothing)
        prob = ODEProblem{true}(ff, nfmu.x0, nfmu.tspan, p)
    else 
        ff = ODEFunction{false}((x, p, t) -> fx(nfmu, x, p, t), 
                                tgrad=basic_tgrad)
        prob = ODEProblem{false}(ff, nfmu.x0, nfmu.tspan, p)
    end

    # if (length(nfmu.callbacks) == 2) # only start and stop callback, so the system is pure continuous
    #     startCallback(nfmu, nfmu.tspan[1])
    #     nfmu.solution.states = solve(prob, nfmu.neuralODE.args...; sensealg=sense, saveat=nfmu.saveat, nfmu.neuralODE.kwargs...)
    #     stopCallback(nfmu, nfmu.tspan[end])
    # else
        nfmu.solution.states = solve(prob, nfmu.neuralODE.args...; sensealg=sense, saveat=nfmu.saveat, callback = CallbackSet(nfmu.callbacks...), nfmu.neuralODE.kwargs...)
    #end

    # stopCB (Opt B)
    stopCallback(nfmu, t_stop)

    # this code is executed after the initial solve-evaluation (further ForwardDiff-solve-evaluations will happen after this!)
    ignore_derivatives() do
        
        nfmu.solution.success = (nfmu.solution.states.retcode == :Success)

    end # ignore_derivatives

    return nfmu.solution
end

"""
Evaluates the CS_NeuralFMU in the timespan given during construction or in a custum timespan from `t_start` to `t_stop` with a given time step size `t_step`.

Via optional argument `reset`, the FMU is reset every time evaluation is started (default=`true`).
"""
function (nfmu::CS_NeuralFMU{F, C})(inputFct,
                                 t_step::Real, 
                                 t_start::Real = nfmu.tspan[1], 
                                 t_stop::Real = nfmu.tspan[end]; 
                                 tolerance::Union{Real, Nothing} = nothing,
                                 parameters::Union{Dict{<:Any, <:Any}, Nothing} = nothing,
                                 setup::Union{Bool, Nothing} = nothing,
                                 reset::Union{Bool, Nothing} = nothing,
                                 instantiate::Union{Bool, Nothing} = nothing,
                                 freeInstance::Union{Bool, Nothing} = nothing,
                                 terminate::Union{Bool, Nothing} = nothing) where {F, C}

    ignore_derivatives() do
        nfmu.solution = FMU2Solution(nfmu.fmu)
    end

    nfmu.currentComponent, _ = prepareFMU(nfmu.fmu, nfmu.currentComponent, fmi2TypeCoSimulation, instantiate, freeInstance, terminate, reset, setup, parameters, t_start, t_stop, tolerance)

    ts = collect(t_start:t_step:t_stop)
    nfmu.currentComponent.skipNextDoStep = true # skip first fim2DoStep-call
    model_input = inputFct.(ts)
    valueStack = nfmu.model.(model_input)

    ignore_derivatives() do
        nfmu.solution.success = true
    end

    nfmu.solution.values = SavedValues{Float64, Vector{Float64}}(ts, valueStack )

    # this is not possible in CS, clean-up happens at the next call
    #nfmu.currentComponent = finishFMU(nfmu.fmu, nfmu.currentComponent, freeInstance)

    return nfmu.solution
end
function (nfmu::CS_NeuralFMU{Vector{F}, Vector{C}})(inputFct,
                                         t_step::Real, 
                                         t_start::Real = nfmu.tspan[1], 
                                         t_stop::Real = nfmu.tspan[end]; 
                                         tolerance::Union{Real, Nothing} = nothing,
                                         parameters::Union{Vector{Union{Dict{<:Any, <:Any}, Nothing}}, Nothing} = nothing,
                                         setup::Union{Bool, Nothing} = nothing,
                                         reset::Union{Bool, Nothing} = nothing,
                                         instantiate::Union{Bool, Nothing} = nothing,
                                         freeInstance::Union{Bool, Nothing} = nothing,
                                         terminate::Union{Bool, Nothing} = nothing) where {F, C}

    ignore_derivatives() do
        nfmu.solution = FMU2Solution(nfmu.fmu)
    end 

    nfmu.currentComponent, _ = prepareFMU(nfmu.fmu, nfmu.currentComponent, fmi2TypeCoSimulation, instantiate, freeInstance, terminate, reset, setup, parameters, t_start, t_stop, tolerance)

    ts = collect(t_start:t_step:t_stop)
    for c in nfmu.currentComponent
        c.skipNextDoStep = true
    end
    model_input = inputFct.(ts)
    valueStack = nfmu.model.(model_input)

    ignore_derivatives() do
        nfmu.solution.success = true
    end 
    
    nfmu.solution.values = SavedValues{Float64, Vector{Float64}}(ts, valueStack )

    # this is not possible in CS, clean-up happens at the next call
    #nfmu.currentComponent = finishFMU(nfmu.fmu, nfmu.currentComponent, freeInstance)

    return nfmu.solution
end

# adapting the Flux functions
function Flux.params(neuralfmu::ME_NeuralFMU)
    Flux.params(neuralfmu.neuralODE)
end

function Flux.params(neuralfmu::CS_NeuralFMU)
    Flux.params(neuralfmu.model)
end

# FMI version independent dosteps

"""
Wrapper. Call ```fmi2EvaluateME``` for more information.
"""
function fmiEvaluateME(str::fmi2Struct, 
                     x::Array{<:Real}, 
                     t::Real = (typeof(str) == FMU2 ? str.components[end].t : str.t),
                     setValueReferences::Array{fmi2ValueReference} = zeros(fmi2ValueReference, 0), 
                     setValues::Array{<:Real} = zeros(Real, 0),
                     getValueReferences::Array{fmi2ValueReference} = zeros(fmi2ValueReference, 0))
    fmi2EvaluateME(str, x, t,
                setValueReferences,
                setValues,
                getValueReferences)
end

"""
Wrapper. Call ```fmi2DoStepCS``` for more information.
"""
function fmiDoStepCS(str::fmi2Struct, 
                     dt::Real,
                     setValueReferences::Array{fmi2ValueReference} = zeros(fmi2ValueReference, 0), 
                     setValues::Array{<:Real} = zeros(Real, 0),
                     getValueReferences::Array{fmi2ValueReference} = zeros(fmi2ValueReference, 0))
    fmi2DoStepCS(str, dt, setValueReferences, setValues, getValueReferences)
end

"""
Wrapper. Call ```fmi2InputDoStepCSOutput``` for more information.
"""
function fmiInputDoStepCSOutput(str::fmi2Struct, 
                                dt::Real, 
                                u::Array{<:Real})
    fmi2InputDoStepCSOutput(str, dt, u)
end

# function ChainRulesCore.rrule(f::Union{typeof(fmi2SetupExperiment), 
#                                        typeof(fmi2EnterInitializationMode), 
#                                        typeof(fmi2ExitInitializationMode),
#                                        typeof(fmi2Reset),
#                                        typeof(fmi2Terminate)}, args...)

#     y = f(args...)

#     function pullback(ȳ)
#         return collect(ZeroTangent() for arg in args)
#     end

#     return y, fmi2EvaluateME_pullback
# end

"""
ToDo 
"""
function train!(loss, params::Union{Flux.Params, Zygote.Params}, data, optim::Flux.Optimise.AbstractOptimiser; cb=nothing, chunk_size::Integer=64, printStep::Bool=false)

    to_differentiate = p -> loss(p)

    for i in 1:length(data)
        for j in 1:length(params)
            grad = ForwardDiff.gradient(
                to_differentiate,
                params[j],
                ForwardDiff.GradientConfig(to_differentiate, params[j], ForwardDiff.Chunk{min(chunk_size, length(params[j]))}());
            );

            step = Flux.Optimise.apply!(optim, params[j], grad)
            params[j] .-= step

            if printStep
                @info "Did step: Min = $(min(abs.(step)...))   Max = $(max(abs.(step)...))"
            end
        end    
        
        if cb != nothing 
<<<<<<< HEAD
            cb()
=======
            if isa(cb, AbstractArray)
                for _cb in cb 
                    _cb()
                end
            else
                cb()
            end
>>>>>>> d25cf665
        end
    end
end

function train!(loss, neuralFMU::ME_NeuralFMU, data, optim::Flux.Optimise.AbstractOptimiser; kwargs...)
<<<<<<< HEAD
    params = Flux.params(neuralFMU)
=======
    params = Flux.params(neuralFMU)   
>>>>>>> d25cf665
    train!(loss, params, data, optim; kwargs...)
end<|MERGE_RESOLUTION|>--- conflicted
+++ resolved
@@ -242,11 +242,7 @@
             end
         end
 
-<<<<<<< HEAD
-        if instantiate # we have a fresh instance 
-=======
         if instantiate || reset # we have a fresh instance 
->>>>>>> d25cf665
             @debug "[NEW INST]"
             handleEvents(c) 
         end
@@ -365,11 +361,7 @@
         nfmu.solveCycle += 1
         @debug "[$(nfmu.solveCycle)][FIRST STEP]"
 
-<<<<<<< HEAD
-        @assert ForwardDiff.value(t) == nfmu.tspan[1] "startCallback(...): Called for non-start-point t=$(ForwardDiff.value(t))"
-=======
         @debug @assert ForwardDiff.value(t) == nfmu.tspan[1] "startCallback(...): Called for non-start-point t=$(ForwardDiff.value(t))"
->>>>>>> d25cf665
         # if ForwardDiff.value(t) == nfmu.tspan[1]
         #     @warn "startCallback(...): Called for non-start-point t=$(ForwardDiff.value(t))"
         # end
@@ -444,11 +436,8 @@
 
     #@debug "TC"
 
-<<<<<<< HEAD
-=======
     @debug @assert !isnan(integrator.opts.internalnorm(integrator.u, integrator.t)) "NaN in time_choice start `u` @ $(integrator.t)."
 
->>>>>>> d25cf665
     # last call may be after simulation end
     if nfmu.currentComponent == nothing
         return nothing
@@ -462,11 +451,7 @@
         #@debug "time_choice(...): $(nfmu.currentComponent.eventInfo.nextEventTime) at t=$(ForwardDiff.value(integrator.t))"
 
         if nfmu.currentComponent.eventInfo.nextEventTime >= tStart && nfmu.currentComponent.eventInfo.nextEventTime <= tStop
-<<<<<<< HEAD
-            #@assert sizeof(integrator.t) == sizeof(nfmu.currentComponent.eventInfo.nextEventTime) "The NeuralFMU/solver are initialized in $(sizeof(integrator.t))-bit-mode, but FMU events are defined in $(sizeof(nfmu.currentComponent.eventInfo.nextEventTime))-bit. Please define your ANN in $(sizeof(nfmu.currentComponent.eventInfo.nextEventTime))-bit mode."
-=======
             #@debug @assert sizeof(integrator.t) == sizeof(nfmu.currentComponent.eventInfo.nextEventTime) "The NeuralFMU/solver are initialized in $(sizeof(integrator.t))-bit-mode, but FMU events are defined in $(sizeof(nfmu.currentComponent.eventInfo.nextEventTime))-bit. Please define your ANN in $(sizeof(nfmu.currentComponent.eventInfo.nextEventTime))-bit mode."
->>>>>>> d25cf665
             return nfmu.currentComponent.eventInfo.nextEventTime
         else
             # the time event is outside the simulation range!
@@ -534,14 +519,10 @@
 # Returns the event indicators for an FMU.
 function condition(nfmu::ME_NeuralFMU, out::SubArray{<:ForwardDiff.Dual{T, V, N}, A, B, C, D}, _x, t, integrator) where {T, V, N, A, B, C, D} # Event when event_f(u,t) == 0
     #@debug "Cond"
-<<<<<<< HEAD
-    @assert nfmu.fmu.components[end].state == fmi2ComponentStateContinuousTimeMode "condition(...): Must be called in mode continuous time."
-=======
 
     @debug @assert !isnan(integrator.opts.internalnorm(integrator.u, integrator.t)) "NaN in condition start `u` @ $(integrator.t)."
     #@info "Condition"
     @debug @assert nfmu.fmu.components[end].state == fmi2ComponentStateContinuousTimeMode "condition(...): Must be called in mode continuous time."
->>>>>>> d25cf665
 
     # ToDo: set inputs here
     #fmiSetReal(myFMU, InputRef, Value)
@@ -761,25 +742,6 @@
         else # if there is no ANN above, then:
             right_x = right_x_fmu
         end
-<<<<<<< HEAD
-
-        if all(isa.(integrator.u, ForwardDiff.Dual))
-            T, V, N = fd_eltypes(integrator.u)
-            integrator.u[:] = collect(ForwardDiff.Dual{T, V, N}(V(right_x[i]), ForwardDiff.partials(integrator.u[i])) for i in 1:length(integrator.u))
-            #@debug "Event in FD!"
-        else
-            integrator.u[:] = right_x[:]
-            #@debug "Event without FD!"
-        end
-
-        u_modified!(integrator, true)
-        
-        # This is necessary because otherwise there are issues using ForwardDiff
-        auto_dt_reset!(integrator)
-
-        # 
-        # reinit!(integrator, right_x; t0=t, erase_sol=false, reset_dt=true, reinit_callbacks=false)
-=======
 
         #@info "(integrator.opt.internalnorm(integrator.u, integrator.t)) = $(ForwardDiff.value(integrator.opts.internalnorm(integrator.u, integrator.t)))"
 
@@ -834,7 +796,6 @@
         #reinit!(integrator, right_x; t0=t, erase_sol=false, reset_dt=true, reinit_callbacks=false)
         
         #set_proposed_dt!(integrator, 1e-8)
->>>>>>> d25cf665
     else
 
         u_modified!(integrator, false)
@@ -854,15 +815,6 @@
             push!(nfmu.solution.events, e)
         end
 
-<<<<<<< HEAD
-        pt = t-nfmu.tspan[1]
-        ne = length(nfmu.solution.events)
-        ratio = ne / pt
-       
-        if ne >= 1000 && ratio > 1e3
-            @info "Event jittering:"
-            for i in 1:nfmu.fmu.modelDescription.numberOfEventIndicators
-=======
         # calculates state events per second
         pt = min(t-nfmu.tspan[1], 1.0)
         ne = 0 
@@ -876,7 +828,6 @@
         if ne >= 100 && ratio > nfmu.fmu.executionConfig.maxStateEventsPerSecond
             @info "Event jittering:"
             for i in 0:nfmu.fmu.modelDescription.numberOfEventIndicators
->>>>>>> d25cf665
                 num = 0
                 for e in nfmu.solution.events
                     if e.indicator == i
@@ -899,11 +850,8 @@
 # Does one step in the simulation.
 function stepCompleted(nfmu::ME_NeuralFMU, x, t, integrator, tStart, tStop)
 
-<<<<<<< HEAD
-=======
     @debug @assert !isnan(integrator.opts.internalnorm(integrator.u, integrator.t)) "NaN in stepcompleted start `u` @ $(integrator.t)."
 
->>>>>>> d25cf665
     #@debug "Step"
     # there might be no component!
     # @debug @assert nfmu.currentComponent.state == fmi2ComponentStateContinuousTimeMode "stepCompleted(...): Must be in continuous time mode."
@@ -1040,11 +988,7 @@
         end 
     end
 
-<<<<<<< HEAD
-    nfmu.fmu.components[end].t = t # this will auto-set time via fx-call!
-=======
     nfmu.fmu.components[end].t = t 
->>>>>>> d25cf665
     dx = nfmu.neuralODE.re(p)(x)
 
     ignore_derivatives() do
@@ -1130,15 +1074,10 @@
 
                         if key == :weight 
                             value = Matrix{Float64}(value)
-<<<<<<< HEAD
-                        elseif key == :bias && value != false
-                            value = Vector{Float64}(value)
-=======
                         elseif key == :bias 
                             if typeof(value) != Bool
                                 value = Vector{Float64}(value)
                             end
->>>>>>> d25cf665
                         end
 
                         push!(args, value)
@@ -1237,11 +1176,7 @@
         # soft terminate (if necessary)
         if terminate
             retcode = fmi2Terminate(c; soft=true)
-<<<<<<< HEAD
-            @assert retcode == fmi2StatusOK "fmi2Simulate(...): Termination failed with return code $(retcode)."
-=======
             @debug @assert retcode == fmi2StatusOK "fmi2Simulate(...): Termination failed with return code $(retcode)."
->>>>>>> d25cf665
         end
 
         if freeInstance
@@ -1296,10 +1231,7 @@
                               freeInstance::Union{Bool, Nothing} = nothing,
                               terminate::Union{Bool, Nothing} = nothing,
                               p=nothing,
-<<<<<<< HEAD
-=======
                               saveEventPositions::Bool=false,
->>>>>>> d25cf665
                               kwargs...)
 
     saving = (length(nfmu.recordValues) > 0)
@@ -1391,11 +1323,7 @@
             (integrator) -> affectFMU!(nfmu, integrator, 0), 
             Float64; 
             initial_affect=(nfmu.currentComponent.eventInfo.nextEventTime == t_start),
-<<<<<<< HEAD
-            save_positions=(false,false))
-=======
             save_positions=(saveEventPositions, saveEventPositions))
->>>>>>> d25cf665
 
             push!(nfmu.callbacks, timeEventCb)
         end
@@ -1696,9 +1624,6 @@
         end    
         
         if cb != nothing 
-<<<<<<< HEAD
-            cb()
-=======
             if isa(cb, AbstractArray)
                 for _cb in cb 
                     _cb()
@@ -1706,16 +1631,11 @@
             else
                 cb()
             end
->>>>>>> d25cf665
         end
     end
 end
 
 function train!(loss, neuralFMU::ME_NeuralFMU, data, optim::Flux.Optimise.AbstractOptimiser; kwargs...)
-<<<<<<< HEAD
-    params = Flux.params(neuralFMU)
-=======
     params = Flux.params(neuralFMU)   
->>>>>>> d25cf665
     train!(loss, params, data, optim; kwargs...)
 end