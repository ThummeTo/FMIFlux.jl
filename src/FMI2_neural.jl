--- conflicted
+++ resolved
@@ -350,11 +350,7 @@
 @adjoint _fmi2DoStepCS(fmu, dt, setValueReferences, setValues, getValueReferences) = _fmi2DoStepCS(fmu, dt, setValueReferences, setValues, getValueReferences), c̄ -> _fmi2DoStepCS_Gradient(c̄, fmu, dt, setValueReferences, setValues, getValueReferences)
 
 """
-<<<<<<< HEAD
 Sets all FMU inputs to `u`, performs a ´´´fmi2DoStep´´´ and returns all FMU outputs.
-=======
-Sets all FMU inputs to u, performs a `fmi2DoStep` and returns all FMU outputs.
->>>>>>> a89b5428
 """
 function fmi2InputDoStepCSOutput(fmu::FMU2, 
                                  dt::Real, 
