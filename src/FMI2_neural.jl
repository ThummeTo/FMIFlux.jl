#
# Copyright (c) 2021 Tobias Thummerer, Lars Mikelsons
# Licensed under the MIT license. See LICENSE file in the project root for details.
#

using DifferentialEquations, DiffEqCallbacks

using ChainRulesCore
import ForwardDiff
using Interpolations: bounds

# helper to collect variable IdSet
function indiciesForValueReferences(fmu::FMU2, 
                                    refs::Array{fmi2ValueReference})
    array = fmi2ValueReference[]
    for i in 1:length(fmu.modelDescription.valueReferences)
        if fmu.modelDescription.valueReferences[i] in refs 
            push!(array, i)
        end
    end
    array
end 

"""
Performs something similar to `fmiDoStep` for ME-FMUs (note, that fmiDoStep is for CS-FMUs only).
Event handling (state- and time-events) is supported. If you don't want events to be handled, you can disable event-handling for the NeuralFMU `nfmu` with the attribute `eventHandling = false`.

Optional, additional FMU-values can be set via keyword arguments `setValueReferences` and `setValues`.
Optional, additional FMU-values can be retrieved by keyword argument `getValueReferences`.

Function takes the current system state array ("x") and returns an array with state derivatives ("x dot") and optionally the FMU-values for `getValueReferences`.
Setting the FMU time via argument `t` is optional, if not set, the current time of the ODE solver around the NeuralFMU is used.
"""
function fmi2EvaluateME(fmu::FMU2,
        x::Array{<:Real},
        t,#::Real,
        setValueReferences::Array{fmi2ValueReference} = zeros(fmi2ValueReference, 0),
        setValues::Array{<:Real} = zeros(Real, 0), 
        getValueReferences::Array{fmi2ValueReference} = zeros(fmi2ValueReference, 0)) 

    _fmi2EvaluateME(fmu, x, t, setValueReferences, setValues, getValueReferences)
end
function fmi2EvaluateME(fmu::FMU2,
    x::Array{<:ForwardDiff.Dual{Tx, Vx, Nx}},
    t,#::Real,
    setValueReferences::Array{fmi2ValueReference} = zeros(fmi2ValueReference, 0),
    setValues::Array{<:Real} = zeros(Real, 0),
    getValueReferences::Array{fmi2ValueReference} = zeros(fmi2ValueReference, 0) ) where {Tx, Vx, Nx}

    _fmi2EvaluateME_fd((Tx, Vx, Nx), (Tx, Vx, Nx), fmu, x, t, setValueReferences, setValues, getValueReferences)
end
function fmi2EvaluateME(fmu::FMU2,
    x::Array{<:ForwardDiff.Dual{Tx, Vx, Nx}},
    t,#::Real,
    setValueReferences::Array{fmi2ValueReference},
    setValues::Array{<:ForwardDiff.Dual{Tu, Vu, Nu}},
    getValueReferences::Array{fmi2ValueReference} = zeros(fmi2ValueReference, 0) ) where {Tx, Vx, Nx, Tu, Vu, Nu}

    _fmi2EvaluateME_fd((Tx, Vx, Nx), (Tu, Vu, Nu), fmu, x, t, setValueReferences, setValues, getValueReferences)
end

# ForwardDiff backend using the existing ChainRulesCore.frule
# adapted from: https://discourse.julialang.org/t/chainrulescore-and-forwarddiff/61705/8
function _fmi2EvaluateME_fd(TVNx, TVNu, fmu, x, t, setValueReferences, setValues, getValueReferences) 
  
    Tx, Vx, Nx = TVNx
    Tu, Vu, Nu = TVNu

    ȧrgs = [NoTangent(), NoTangent(), collect(ForwardDiff.partials(e) for e in x), ForwardDiff.partials(t), NoTangent(), collect(ForwardDiff.partials(e) for e in setValues), NoTangent()]
    args = [fmi2EvaluateME, fmu, collect(ForwardDiff.value(e) for e in x), ForwardDiff.value(t), setValueReferences, collect(ForwardDiff.value(e) for e in setValues), getValueReferences]

    # ToDo: Find a good fix!
    #ignore_derivatives() do @debug "From $(typeof(args[6]))"
    if typeof(args[6]) == Vector{Any}
        args[6] = convert(Vector{Float64}, args[6])
        #ignore_derivatives do @debug "To $(typeof(args[6]))"
    end 

    ȧrgs = (ȧrgs...,)
    args = (args...,)

    @assert typeof(args[3]) == Vector{Float64} "After conversion, `x` is still an invalid type `$(typeof(args[3]))`."
     
    y, _, dx, _, _, du, _ = ChainRulesCore.frule(ȧrgs, args...)

    if Vx != Float64
        Vx = Float64
    end

    if Vu != Float64
        Vu = Float64
    end

    # original function returns [dx_1, ..., dx_n, y_1, ..., y_m]
    # ToDo: Add sensitivities (partials) from du -> (dx, y)

    [collect( ForwardDiff.Dual{Tx, Vx, Nx}(y[i], dx[i]) for i in 1:length(dx) )...]
end

function _fmi2EvaluateME(fmu::FMU2,
                      x::Array{<:Real},
                      t::Real,
                      setValueReferences::Array{fmi2ValueReference} = zeros(fmi2ValueReference, 0),
                      setValues::Array{<:Real} = zeros(Real, 0),
                      getValueReferences::Array{fmi2ValueReference} = zeros(fmi2ValueReference, 0))
    
    @assert fmi2IsModelExchange(fmu) ["fmi2EvaluateME(...): As in the name, this function only supports ME-FMUs."]

    setter = (length(setValueReferences) > 0)
    getter = (length(getValueReferences) > 0)

    if setter
        @assert length(setValueReferences) == length(setValues) ["fmi2EvaluateME(...): `setValueReferences` and `setValues` need to be the same length!"]
    end

    comp = fmu.components[end]

    if setter
        fmi2SetReal(comp, setValueReferences, setValues)
    end

    fmi2SetContinuousStates(comp, x)

<<<<<<< HEAD
    if t >= 0.0 
        fmi2SetTime(comp, t)
=======
    if t >= 0.0
        # discrete = (comp.fmu.hasStateEvents || comp.fmu.hasTimeEvents)
        # if ( discrete && comp.state == fmi2ComponentStateEventMode && comp.eventInfo.newDiscreteStatesNeeded == fmi2False) ||
        #    (!discrete && comp.state == fmi2ComponentStateContinuousTimeMode)
        # fmi2SetTime(comp, t)
        # end
>>>>>>> d25cf665
    end
    
    y = []
    if getter
        y = fmi2GetReal(comp, getValueReferences)
    end

    dx = fmi2GetDerivatives(comp)

    return [dx..., y...]
end

function evaluateJacobians(fmu::FMU2,
                            x::Array{<:Real},
                            t::Real = fmu.components[end].t,
                            setValueReferences::Array{fmi2ValueReference} = zeros(fmi2ValueReference, 0),
                            setValues::Array{<:Real} = zeros(Real, 0),
                            getValueReferences::Array{fmi2ValueReference} = zeros(fmi2ValueReference, 0))

<<<<<<< HEAD
                            comp = fmu.components[end]
                            rdx = vcat(fmu.modelDescription.derivativeValueReferences, getValueReferences) 
=======
    comp = fmu.components[end]
    rdx = vcat(fmu.modelDescription.derivativeValueReferences, getValueReferences) 
>>>>>>> d25cf665
    # rx = fmu.modelDescription.stateValueReferences
    # ru = setValueReferences
    # comp.jac_ẋy_x = zeros(length(rdx), length(rx))
    # comp.jac_ẋy_u = zeros(length(rdx), length(ru))
    # return nothing

    setter = (length(setValueReferences) > 0)
    getter = (length(getValueReferences) > 0)

    comp = fmu.components[end]

<<<<<<< HEAD
    stateBefore = comp.state
    if comp.state != fmi2ComponentStateContinuousTimeMode
        fmi2EnterContinuousTimeMode(comp)
    end

    # fmi2SetContinuousStates(comp, x)
=======
    fmi2SetContinuousStates(comp, x)
>>>>>>> d25cf665
    # if t >= 0.0
    #     fmi2SetTime(comp, t)
    # end

    stateBefore = comp.state
    if comp.state != fmi2ComponentStateContinuousTimeMode
        fmi2EnterContinuousTimeMode(comp)
    end

    rdx = vcat(fmu.modelDescription.derivativeValueReferences, getValueReferences) 
    rx = fmu.modelDescription.stateValueReferences
    ru = setValueReferences

    if comp.jac_x != x || comp.jac_t != t || comp.jac_u != setValues 

        # Jacobian ∂ ẋy / ∂ x
        if size(comp.jac_ẋy_x) != (length(rdx), length(rx))
            comp.jac_ẋy_x = zeros(length(rdx), length(rx))
        end 
        comp.jacobianUpdate!(comp.jac_ẋy_x, comp, rdx, rx)

        # Jacobian ∂ ẋy / ∂ u
        if setter 
            if size(comp.jac_ẋy_u) != (length(rdx), length(ru))
                comp.jac_ẋy_u = zeros(length(rdx), length(ru))
            end 
            comp.jacobianUpdate!(comp.jac_ẋy_u, comp, rdx, ru)

        end

        comp.jac_u = setValues
        comp.jac_x = x
        comp.jac_t = t

    end

    if comp.state != stateBefore
        fmi2EnterEventMode(comp)
    end

end

function ChainRulesCore.rrule(::typeof(fmi2EvaluateME), 
                              fmu::FMU2,
                              x::Array{<:Real},
                              t::Real = comp.t,
                              setValueReferences::Array{fmi2ValueReference} = zeros(fmi2ValueReference, 0),
                              setValues::Array{<:Real} = zeros(Real, 0),
                              getValueReferences::Array{fmi2ValueReference} = zeros(fmi2ValueReference, 0))

    y = fmi2EvaluateME(fmu, x, t, setValueReferences, setValues, getValueReferences)
    
    function fmi2EvaluateME_pullback(ȳ)

        setter = (length(setValueReferences) > 0)
        getter = (length(getValueReferences) > 0)

        if setter
            @assert length(setValueReferences) == length(setValues) ["ChainRulesCore.rrule(fmi2EvaluateME, ...): `setValueReferences` and `setValues` need to be the same length!"]
        end
        
        evaluateJacobians(fmu, x, t, setValueReferences, setValues, getValueReferences)
        comp = fmu.components[end]

        n_dx_x = @thunk(comp.jac_ẋy_x' * ȳ)
        n_dx_u = ZeroTangent()
        
        if setter
            n_dx_u = @thunk(comp.jac_ẋy_u' * ȳ)
        end

        f̄ = NoTangent()
        f̄mu = ZeroTangent()
        x̄ = n_dx_x
        t̄ = ZeroTangent()
        s̄etValueReferences = ZeroTangent() 
        s̄etValues = n_dx_u
        ḡetValueReferences = ZeroTangent()
       
        return f̄, f̄mu, x̄, t̄, s̄etValueReferences, s̄etValues, ḡetValueReferences
    end
    return y, fmi2EvaluateME_pullback
end

function ChainRulesCore.frule((Δself, Δcomp, Δx, Δt, ΔsetValueReferences, ΔsetValues, ΔgetValueReferences), 
                              ::typeof(fmi2EvaluateME), 
                              fmu, #::FMU2Component,
                              x,#::Array{<:Real},
                              t,#::Real = comp.t,
                              setValueReferences::Array{fmi2ValueReference} = zeros(fmi2ValueReference, 0),
                              setValues::Array{<:Real} = zeros(Real, 0),
                              getValueReferences::Array{fmi2ValueReference} = zeros(fmi2ValueReference, 0))

    y = fmi2EvaluateME(fmu, x, t, setValueReferences, setValues, getValueReferences)

    function fmi2EvaluateME_pullforward(Δx, ΔsetValues)
        setter = (length(setValueReferences) > 0)
        getter = (length(getValueReferences) > 0)

        if setter
            @assert length(setValueReferences) == length(setValues) ["ChainRulesCore.frule(fmi2EvaluateME, ...): `setValueReferences` and `setValues` need to be the same length!"]
        end

        comp = fmu.components[end]

        # OLD Code START
        evaluateJacobians(fmu, x, t, setValueReferences, setValues, getValueReferences)
        
        n_dx_x = comp.jac_ẋy_x * Δx
        n_dx_u = ZeroTangent()  
        if setter
            n_dx_u = comp.jac_ẋy_u * ΔsetValues
        end
        # OLD Code END
        
        # TEST START
        # global Δx, rx, rdx
        # n_dx_x = NoTangent()
        # n_dx_u = NoTangent()
        # rdx = vcat(comp.fmu.modelDescription.derivativeValueReferences, getValueReferences) 
        # rx = comp.fmu.modelDescription.stateValueReferences
        # ru = setValueReferences
        # n_dx_x = fmi2GetDirectionalDerivative(comp, rdx, rx, Δx)
        # if setter
        #     n_dx_u = fmi2GetDirectionalDerivative(comp, rdx, ru, ΔsetValues)
        # end
        # TEST END
        

        f̄mu = ZeroTangent()
        x̄ = n_dx_x 
        t̄ = ZeroTangent()
        s̄etValueReferences = ZeroTangent()
        s̄etValues = n_dx_u
        ḡetValueReferences = ZeroTangent()
       
        return (f̄mu, x̄, t̄, s̄etValueReferences, s̄etValues, ḡetValueReferences)
    end
    return (y, fmi2EvaluateME_pullforward(Δx, ΔsetValues)...)
end

"""
Performs a fmiDoStep for CS-FMUs (note, that fmiDoStep is for CS-FMUs only).

Optional, FMU-values can be set via keyword arguments `setValueReferences` and `setValues`.
Optional, FMU-values can be retrieved by keyword argument `getValueReferences`.

Function returns the FMU-values for the optional keyword argument `getValueReferences`.
The CS-FMU performs one macro step with step size `dt`. Dependent on the integrated numerical solver, the FMU may perform multiple (internal) micro steps if needed to meet solver requirements (stability/accuracy). These micro steps are hidden by FMI2.
"""
function fmi2DoStepCS(fmu::FMU2, 
                      dt::Real,
                      setValueReferences::Array{fmi2ValueReference} = zeros(fmi2ValueReference, 0),
                      setValues::Array{<:Real} = zeros(Real, 0),
                      getValueReferences::Array{fmi2ValueReference} = zeros(fmi2ValueReference, 0))
    _fmi2DoStepCS(fmu, dt, setValueReferences, setValues, getValueReferences)
end
function fmi2DoStepCS(fmu::FMU2,
    dt,#::Real,
    setValueReferences::Array{fmi2ValueReference} = zeros(fmi2ValueReference, 0),
    setValues::Array{<:ForwardDiff.Dual{Tu, Vu, Nu}} = Array{ForwardDiff.Dual{Tu, Vu, Nu}}(),
    getValueReferences::Array{fmi2ValueReference} = zeros(fmi2ValueReference, 0) ) where {Tu, Vu, Nu}

    _fmi2DoStepCS_fd((Td, Vd, Nd), fmu, dt, setValueReferences, setValues, getValueReferences)
end

# Helper because keyword arguments are (currently) not supported by Zygote.
function _fmi2DoStepCS(fmu::FMU2, 
                       dt::Real, 
                       setValueReferences::Array{fmi2ValueReference} = zeros(fmi2ValueReference, 0),
                       setValues::Array{<:Real} = zeros(Real, 0),
                       getValueReferences::Array{fmi2ValueReference} = zeros(fmi2ValueReference, 0))
    
    comp = fmu.components[end]
    @assert fmi2IsCoSimulation(comp.fmu) ["fmi2DoStepCS(...): As in the name, this function only supports CS-FMUs."]
    @assert length(setValueReferences) == length(setValues) ["fmi2DoStepCS(...): `setValueReferences` ($(length(setValueReferences))) and `setValues` ($(length(setValues))) need to be the same length!"]

    if length(setValueReferences) > 0
        fmi2SetReal(comp, setValueReferences, setValues)
    end

    fmi2DoStep(fmu, dt)

    y = zeros(Float64, 0)

    if length(getValueReferences) > 0
        y = fmi2GetReal(comp, getValueReferences)
    end

    y
end

# ForwardDiff backend using the existing ChainRulesCore.frule
# adapted from: https://discourse.julialang.org/t/chainrulescore-and-forwarddiff/61705/8
function _fmi2DoStepCS_fd(TVNu, 
                          fmu,
                          dt, 
                          setValueReferences, 
                          setValues, 
                          getValueReferences) 
  
    Tu, Vu, Nu = TVNu
    comp = fmu.components[end]

    ȧrgs = [NoTangent(), NoTangent(), ForwardDiff.partials(dt), NoTangent(), collect(ForwardDiff.partials(e) for e in setValues), NoTangent()]
    args = [fmi2DoStepCS, fmu, ForwardDiff.value(dt), setValueReferences, collect(ForwardDiff.value(e) for e in setValues), getValueReferences]

    # ToDo: Find a good fix!
    if typeof(args[5]) == Vector{Any}
        args[5] = convert(Vector{Float64}, args[5])
    end 

    ȧrgs = (ȧrgs...,)
    args = (args...,)
     
    y, _, _, _, du, _ = ChainRulesCore.frule(ȧrgs, args...)

    if Vu != Float64
        Vu = Float64
    end

    # original function returns [y_1, ..., y_m]
    [collect( ForwardDiff.Dual{Tu, Vu, Nu}(y[i], du[i]) for i in 1:length(du) )...]
end

function ChainRulesCore.rrule(::typeof(fmi2DoStepCS), 
                              fmu::FMU2,
                              dt::Real = comp.t,
                              setValueReferences::Array{fmi2ValueReference} = zeros(fmi2ValueReference, 0),
                              setValues::Array{<:Real} = zeros(Real, 0),
                              getValueReferences::Array{fmi2ValueReference} = zeros(fmi2ValueReference, 0))

    comp = fmu.components[end]
    y = fmi2DoStepCS(comp, dt, setValueReferences, setValues, getValueReferences)
    function fmi2DoStepCS_pullback(ȳ)
        setter = (length(setValueReferences) > 0)
        getter = (length(getValueReferences) > 0)

        if setter
            @assert length(setValueReferences) == length(setValues) ["ChainRulesCore.rrule(fmi2DoStepCS, ...): `setValueReferences` and `setValues` need to be the same length!"]
        end

        rdx = getValueReferences
        ru = setValueReferences

        n_dx_u = ZeroTangent()

        if getter
            if size(comp.jac_ẋy_u) != (length(rdx), length(ru))
                comp.jac_ẋy_u = zeros(length(rdx), length(ru))
            end 
            comp.jacobianUpdate!(comp.jac_ẋy_u, comp, rdx, ru)

            n_dx_u = @thunk(comp.jac_ẋy_u' * ȳ)
        end

        f̄ = NoTangent()
        f̄mu = ZeroTangent()
        d̄t = ZeroTangent()
        s̄etValueReferences = ZeroTangent()
        s̄etValues = n_dx_u
        ḡetValueReferences = ZeroTangent()

        return (f̄, f̄mu, d̄t, s̄etValueReferences, s̄etValues, ḡetValueReferences)
    end
    return y, fmi2DoStepCS_pullback
end

function ChainRulesCore.frule((Δself, Δcomp, Δdt, ΔsetValueReferences, ΔsetValues, ΔgetValueReferences), 
                              ::typeof(fmi2DoStepCS), 
                              fmu, #::FMU2,
                              dt,#::Real = comp.t,
                              setValueReferences::Array{fmi2ValueReference} = zeros(fmi2ValueReference, 0),
                              setValues::Array{<:Real} = zeros(Real, 0),
                              getValueReferences::Array{fmi2ValueReference} = zeros(fmi2ValueReference, 0))

    comp = fmu.components[end]
    y = fmi2DoStepCS(fmu, dt, setValueReferences, setValues, getValueReferences)
    function fmi2DoStepCS_pullforward(ΔsetValues)
        setter = (length(setValueReferences) > 0)
        getter = (length(getValueReferences) > 0)

        if setter
            @assert length(setValueReferences) == length(setValues) ["ChainRulesCore.frule(fmi2DoStepCS, ...): `setValueReferences` and `setValues` need to be the same length!"]
        end

        rdx = getValueReferences
        ru = setValueReferences

        n_dx_u = ZeroTangent()

        if getter
            if size(comp.jac_ẋy_u) != (length(rdx), length(ru))
                comp.jac_ẋy_u = zeros(length(rdx), length(ru))
            end 
            comp.jacobianUpdate!(comp.jac_ẋy_u, comp, rdx, ru)

            n_dx_u = comp.jac_ẋy_u * ΔsetValues
        end

        f̄mu = ZeroTangent()
        d̄t = ZeroTangent()
        s̄etValueReferences = ZeroTangent()
        s̄etValues = n_dx_u
        ḡetValueReferences = ZeroTangent()

        return (f̄mu, d̄t, s̄etValueReferences, s̄etValues, ḡetValueReferences)
    end
    return (y, fmi2DoStepCS_pullforward(ΔsetValues)...)
end

"""
    fmi2InputDoStepCSOutput(comp::FMU2Component, 
                            dt::Real, 
                            u::Array{<:Real})

Sets all FMU inputs to `u`, performs a ´´´fmi2DoStep´´´ and returns all FMU outputs.
"""
function fmi2InputDoStepCSOutput(fmu::FMU2, 
                                 dt::Real, 
                                 u::Array{<:Real})
                                 
    @assert fmi2IsCoSimulation(fmu) ["fmi2InputDoStepCSOutput(...): As in the name, this function only supports CS-FMUs."]

    fmi2DoStepCS(fmu, dt,
                 fmu.modelDescription.inputValueReferences,
                 u,
                 fmu.modelDescription.outputValueReferences)
end

# FMU wrappers

function fmi2EvaluateME(comp::FMU2Component, args...; kwargs...)
    fmi2EvaluateME(comp.fmu, args...; kwargs...)
end

function fmi2DoStepCS(comp::FMU2Component, args...; kwargs...)
    fmi2DoStepCS(comp.fmu, args...; kwargs...)
end

function fmi2InputDoStepCSOutput(comp::FMU2Component, args...; kwargs...)
    fmi2InputDoStepCSOutput(comp.fmu, args...; kwargs...)
end<|MERGE_RESOLUTION|>--- conflicted
+++ resolved
@@ -121,17 +121,12 @@
 
     fmi2SetContinuousStates(comp, x)
 
-<<<<<<< HEAD
-    if t >= 0.0 
-        fmi2SetTime(comp, t)
-=======
     if t >= 0.0
         # discrete = (comp.fmu.hasStateEvents || comp.fmu.hasTimeEvents)
         # if ( discrete && comp.state == fmi2ComponentStateEventMode && comp.eventInfo.newDiscreteStatesNeeded == fmi2False) ||
         #    (!discrete && comp.state == fmi2ComponentStateContinuousTimeMode)
         # fmi2SetTime(comp, t)
         # end
->>>>>>> d25cf665
     end
     
     y = []
@@ -151,13 +146,8 @@
                             setValues::Array{<:Real} = zeros(Real, 0),
                             getValueReferences::Array{fmi2ValueReference} = zeros(fmi2ValueReference, 0))
 
-<<<<<<< HEAD
-                            comp = fmu.components[end]
-                            rdx = vcat(fmu.modelDescription.derivativeValueReferences, getValueReferences) 
-=======
     comp = fmu.components[end]
     rdx = vcat(fmu.modelDescription.derivativeValueReferences, getValueReferences) 
->>>>>>> d25cf665
     # rx = fmu.modelDescription.stateValueReferences
     # ru = setValueReferences
     # comp.jac_ẋy_x = zeros(length(rdx), length(rx))
@@ -169,16 +159,7 @@
 
     comp = fmu.components[end]
 
-<<<<<<< HEAD
-    stateBefore = comp.state
-    if comp.state != fmi2ComponentStateContinuousTimeMode
-        fmi2EnterContinuousTimeMode(comp)
-    end
-
-    # fmi2SetContinuousStates(comp, x)
-=======
     fmi2SetContinuousStates(comp, x)
->>>>>>> d25cf665
     # if t >= 0.0
     #     fmi2SetTime(comp, t)
     # end
