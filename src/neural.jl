#
# Copyright (c) 2021 Tobias Thummerer, Lars Mikelsons
# Licensed under the MIT license. See LICENSE file in the project root for details.
#

import FMIImport.ChainRulesCore: ignore_derivatives
import FMIImport: assert_integrator_valid, fd_eltypes, fd_set!, finishSolveFMU,
    handleEvents, isdual, istracked, prepareSolveFMU, rd_set!, undual, unsense, untrack
import Optim
import ProgressMeter
import FMIImport.SciMLSensitivity.SciMLBase: CallbackSet, ContinuousCallback, ODESolution, ReturnCode, RightRootFind,
    VectorContinuousCallback, set_u!, terminate!, u_modified!, build_solution
import FMIImport.SciMLSensitivity.ForwardDiff
import FMIImport.SciMLSensitivity.ReverseDiff
import FMIImport.SciMLSensitivity.FiniteDiff
using FMIImport.SciMLSensitivity.ReverseDiff: TrackedArray
import FMIImport.SciMLSensitivity: InterpolatingAdjoint, ReverseDiffVJP
import ThreadPools

using DiffEqCallbacks
using DifferentialEquations: ODEFunction, ODEProblem, solve
using FMIImport: FMU2Component, FMU2Event, FMU2Solution, fmi2ComponentState,
    fmi2ComponentStateContinuousTimeMode, fmi2ComponentStateError,
    fmi2ComponentStateEventMode, fmi2ComponentStateFatal,
    fmi2ComponentStateInitializationMode, fmi2ComponentStateInstantiated,
    fmi2ComponentStateTerminated, fmi2StatusOK, fmi2Type, fmi2TypeCoSimulation,
    fmi2TypeModelExchange, logError, logInfo, logWarning 
using Flux
using Flux.Zygote
using FMIImport.SciMLSensitivity:
    ForwardDiffSensitivity, InterpolatingAdjoint, ReverseDiffVJP, ZygoteVJP
import DifferentiableEigen


<<<<<<< HEAD
import FMIImport.FMICore: EMPTY_fmi2Real, EMPTY_fmi2ValueReference

DEFAULT_PROGRESS_DESCR = "Simulating ME-NeuralFMU ..."
DEFAULT_CHUNK_SIZE = 32
=======
zero_tgrad(u,p,t) = zero(u)
>>>>>>> 52da3858

"""
The mutable struct representing an abstract (simulation mode unknown) NeuralFMU.
"""
abstract type NeuralFMU end

"""
Structure definition for a NeuralFMU, that runs in mode `Model Exchange` (ME).
"""
mutable struct ME_NeuralFMU{M, P, R} <: NeuralFMU

    model::M
    p::P
    re::R
    kwargs

    fmu::FMU

    tspan
    saveat
    saved_values
    recordValues
    solver

    valueStack

    customCallbacksBefore::Array
    customCallbacksAfter::Array

    x0::Union{Array{Float64}, Nothing}
    firstRun::Bool
    
    tolerance::Union{Real, Nothing}
    parameters::Union{Dict{<:Any, <:Any}, Nothing}
    setup::Union{Bool, Nothing}
    reset::Union{Bool, Nothing}
    instantiate::Union{Bool, Nothing}
    freeInstance::Union{Bool, Nothing}
    terminate::Union{Bool, Nothing}

    modifiedState::Bool

    execution_start::Real

<<<<<<< HEAD
    function ME_NeuralFMU{M, R}(model::M, p::AbstractArray{<:Real}, re::R) where {M, R}
=======
    function ME_NeuralFMU{M, P, R}(model::M, p::P, re::R) where {M, P, R}
>>>>>>> 52da3858
        inst = new()
        inst.model = model 
        inst.p = p 
        inst.re = re 
        inst.x0 = nothing
        inst.saveat = nothing

        inst.modifiedState = true

        # inst.startState = nothing 
        # inst.stopState = nothing
        # inst.startEventInfo = nothing 
        # inst.stopEventInfo = nothing

        inst.customCallbacksBefore = []
        inst.customCallbacksAfter = []

        inst.execution_start = 0.0
<<<<<<< HEAD
       
=======

>>>>>>> 52da3858
        return inst 
    end
end

"""
Structure definition for a NeuralFMU, that runs in mode `Co-Simulation` (CS).
"""
mutable struct CS_NeuralFMU{F, C} <: NeuralFMU
    model
    fmu::F
    
    tspan
    
    re # restrucure function

    function CS_NeuralFMU{F, C}() where {F, C}
        inst = new{F, C}()

        inst.re = nothing

        return inst
    end
end

<<<<<<< HEAD
function evaluateModel(nfmu::ME_NeuralFMU, c::FMU2Component, x; p=nfmu.p)
    @assert getCurrentComponent(nfmu.fmu) == c "Thread `$(Threads.threadid())` wants to evaluate wrong component!"

    # [ToDo]: Cache the restructure if possible
    # if isnothing(nfmu.re_model) || p != nfmu.re_p
    #     nfmu.re_p = p # fast_copy!(nfmu, :re_p, p)
    #     nfmu.re_model = nfmu.re(p)
    # end
    # return nfmu.re_model(x)

    nfmu.p = p 
    return nfmu.re(p)(x)
end

function evaluateModel(nfmu::ME_NeuralFMU, c::FMU2Component, dx, x; p=nfmu.p)
    @assert getCurrentComponent(nfmu.fmu) == c "Thread `$(Threads.threadid())` wants to evaluate wrong component!"

    # [ToDo]: Cache the restructure if possible
    # if isnothing(nfmu.re_model) || p != nfmu.re_p
    #     nfmu.re_p = p # fast_copy!(nfmu, :re_p, p)
    #     nfmu.re_model = nfmu.re(p)
    # end
    # dx[:] = nfmu.re_model(x)

    nfmu.p = p 
=======
function evaluateModel(nfmu::ME_NeuralFMU, c::FMU2Component, x)
    @assert getCurrentComponent(nfmu.fmu) == c "Thread `$(Threads.threadid())` wants to evaluate wrong component!"

    return nfmu.model(x)
end

function evaluateModel(nfmu::ME_NeuralFMU, c::FMU2Component, dx, x)
    @assert getCurrentComponent(nfmu.fmu) == c "Thread `$(Threads.threadid())` wants to evaluate wrong component!"

    dx[:] = nfmu.model(x)

    return nothing
end

function evaluateReModel(nfmu::ME_NeuralFMU, c::FMU2Component, x, p)
    @assert getCurrentComponent(nfmu.fmu) == c "Thread `$(Threads.threadid())` wants to evaluate wrong component!"

    return nfmu.re(p)(x)
end

function evaluateReModel(nfmu::ME_NeuralFMU, c::FMU2Component, dx, x, p)
    @assert getCurrentComponent(nfmu.fmu) == c "Thread `$(Threads.threadid())` wants to evaluate wrong component!"

>>>>>>> 52da3858
    dx[:] = nfmu.re(p)(x)

    return nothing
end

##### EVENT HANDLING START

function startCallback(integrator, nfmu::ME_NeuralFMU, c::Union{FMU2Component, Nothing}, t)

    ignore_derivatives() do

        nfmu.execution_start = time()

        t = unsense(t)

        @assert t == nfmu.tspan[1] "startCallback(...): Called for non-start-point t=$(t)"
        
        c, x0 = prepareSolveFMU(nfmu.fmu, c, fmi2TypeModelExchange, nfmu.instantiate, nfmu.freeInstance, nfmu.terminate, nfmu.reset, nfmu.setup, nfmu.parameters, nfmu.tspan[1], nfmu.tspan[end], nfmu.tolerance; x0=nfmu.x0, handleEvents=FMIFlux.handleEvents, cleanup=true)
        
        if c.eventInfo.nextEventTime == t && c.eventInfo.nextEventTimeDefined == fmi2True
            @debug "Initial time event detected!"
        else
            @debug "No initial time events ..."
        end

    end

    return c
end

function stopCallback(nfmu::ME_NeuralFMU, c::FMU2Component, t)

    @assert getCurrentComponent(nfmu.fmu) == c "Thread `$(Threads.threadid())` wants to evaluate wrong component!"

    ignore_derivatives() do
        
        t = unsense(t)

        @assert t == nfmu.tspan[end] "stopCallback(...): Called for non-start-point t=$(t)"
    end

    return c
end

# Read next time event from fmu and provide it to the integrator 
function time_choice(nfmu::ME_NeuralFMU, c::FMU2Component, integrator, tStart, tStop)

    @assert getCurrentComponent(nfmu.fmu) == c "Thread `$(Threads.threadid())` wants to evaluate wrong component!"
    @assert c.fmu.executionConfig.handleTimeEvents "time_choice(...) was called, but execution config disables time events.\nPlease open a issue."
    @debug assert_integrator_valid(integrator)

    # last call may be after simulation end
    if c == nothing
        return nothing
    end

    c.solution.evals_timechoice += 1

    if c.eventInfo.nextEventTimeDefined == fmi2True
<<<<<<< HEAD
        
=======
        #@debug "time_choice(...): $(c.eventInfo.nextEventTime) at t=$(ForwardDiff.value(integrator.t))"

>>>>>>> 52da3858
        if c.eventInfo.nextEventTime >= tStart && c.eventInfo.nextEventTime <= tStop
            @debug "time_choice(...): At $(integrator.t) next time event announced @$(c.eventInfo.nextEventTime)s"
            return c.eventInfo.nextEventTime
        else
            # the time event is outside the simulation range!
            @debug "Next time event @$(c.eventInfo.nextEventTime)s is outside simulation time range ($(tStart), $(tStop)), skipping."
            return nothing 
        end
    else
<<<<<<< HEAD
=======
        #@debug "time_choice(...): nothing at t=$(ForwardDiff.value(integrator.t))"
>>>>>>> 52da3858
        return nothing
    end
end

<<<<<<< HEAD
# [ToDo] for now, ReverseDiff (together with the rrule) seems to have a problem with the SubArray here (when `collect` it accesses array elements that are #undef), 
#        so I added an additional (single allocating) dispatch...
#        Type is ReverseDiff.TrackedReal{Float64, Float64, ReverseDiff.TrackedArray{Float64, Float64, 1, Vector{Float64}, Vector{Float64}}}[#undef, #undef, #undef, ...]
function condition!(nfmu::ME_NeuralFMU, c::FMU2Component, out::AbstractArray{<:ReverseDiff.TrackedReal}, x, t, integrator, handleEventIndicators) 
    
    if !isassigned(out, 1)
        logWarning(nfmu.fmu, "There is currently an issue with the condition buffer pre-allocation, the buffer can't be overwritten by the generated rrule.")
        out[:] = zeros(fmi2Real, length(out))
    end
    
    invoke(condition!, Tuple{ME_NeuralFMU, FMU2Component, Any,  Any, Any, Any, Any}, nfmu, c, out, x, t, integrator, handleEventIndicators)
    
=======
# Returns the event indicators for an FMU.
function condition(nfmu::ME_NeuralFMU, c::FMU2Component, out::SubArray{<:ForwardDiff.Dual{T, V, N}, A, B, C, D}, _x, t, integrator) where {T, V, N, A, B, C, D} # Event when event_f(u,t) == 0
    
    @assert getCurrentComponent(nfmu.fmu) == c "Thread `$(Threads.threadid())` wants to evaluate wrong component!"
    @debug assert_integrator_valid(integrator)

    #@assert c.state == fmi2ComponentStateContinuousTimeMode "condition(...): Must be called in mode continuous time."

    # ToDo: set inputs here
    #fmiSetReal(myFMU, InputRef, Value)

    t = undual(t)
    x = undual(_x)

    # ToDo: Evaluate on light-weight model (sub-model) without fmi2GetXXX or similar and the bottom ANN
    #c.t = t # this will auto-set time via fx-call!
    c.next_t = t
    evaluateModel(nfmu, c, x)
    
    out_tmp = zeros(c.fmu.modelDescription.numberOfEventIndicators)
    fmi2GetEventIndicators!(c, out_tmp)

    fd_set!(out, out_tmp)

    c.solution.evals_condition += 1

    @debug assert_integrator_valid(integrator)

    return nothing
end
function condition(nfmu::ME_NeuralFMU, c::FMU2Component, out::SubArray{<:ReverseDiff.TrackedReal}, _x, t, integrator)
    
    @assert getCurrentComponent(nfmu.fmu) == c "Thread `$(Threads.threadid())` wants to evaluate wrong component!"
    @debug assert_integrator_valid(integrator)

    #@assert c.state == fmi2ComponentStateContinuousTimeMode "condition(...): Must be called in mode continuous time."

    # ToDo: set inputs here
    #fmiSetReal(myFMU, InputRef, Value)

    t = untrack(t)
    x = untrack(_x)

    # ToDo: Evaluate on light-weight model (sub-model) without fmi2GetXXX or similar and the bottom ANN
    c.next_t = t
    evaluateModel(nfmu, c, x)
   
    out_tmp = zeros(c.fmu.modelDescription.numberOfEventIndicators)
    fmi2GetEventIndicators!(c, out_tmp)

    rd_set!(out, out_tmp)

    @debug assert_integrator_valid(integrator)

    c.solution.evals_condition += 1

>>>>>>> 52da3858
    return nothing
end
function condition(nfmu::ME_NeuralFMU, c::FMU2Component, out, _x, t, integrator) # Event when event_f(u,t) == 0

<<<<<<< HEAD
function condition!(nfmu::ME_NeuralFMU, c::FMU2Component, out, x, t, integrator, handleEventIndicators) 

    @assert getCurrentComponent(nfmu.fmu) == c "Thread `$(Threads.threadid())` wants to evaluate wrong component!"
    @assert c.state == fmi2ComponentStateContinuousTimeMode "condition!(...):\n" * FMICore.ERR_MSG_CONT_TIME_MODE

    # [ToDo] Evaluate on light-weight model (sub-model) without fmi2GetXXX or similar and the bottom ANN.
    #        Basically only the layers from very top to FMU need to be evaluated here.
    c.default_t = t
    c.default_ec = out
    c.default_ec_idcs = handleEventIndicators
    evaluateModel(nfmu, c, x)

    # [TODO] for generic applications, reset to previous values
    c.default_t = -1.0
    c.default_ec = EMPTY_fmi2Real
    c.default_ec_idcs = EMPTY_fmi2ValueReference

    # write back to condition buffer
    out[:] = c.eval_output.ec # [ToDo] This seems not to be necessary, because of `c.default_ec = out`
    
    c.solution.evals_condition += 1
=======
    @debug assert_integrator_valid(integrator)
    @assert getCurrentComponent(nfmu.fmu) == c "Thread `$(Threads.threadid())` wants to evaluate wrong component!"

    @debug @assert c.state == fmi2ComponentStateContinuousTimeMode "condition(...): Must be called in mode continuous time."

    #@debug "State condition..."

    # ToDo: set inputs here
    #fmiSetReal(myFMU, InputRef, Value)

    t = unsense(t)
    x = unsense(_x)

    # ToDo: Evaluate on light-weight model (sub-model) without fmi2GetXXX or similar and the bottom ANN
    c.next_t = t
    evaluateModel(nfmu, c, x) # evaluate NeuralFMU (set new states)
    
    fmi2GetEventIndicators!(c, out)

    @debug assert_integrator_valid(integrator)
>>>>>>> 52da3858

    c.solution.evals_condition += 1

    return nothing
end

global lastIndicator = nothing
global lastIndicatorX = nothing 
global lastIndicatorT = nothing
function conditionSingle(nfmu::ME_NeuralFMU, c::FMU2Component, index, _x, t, integrator) 

    @assert c.state == fmi2ComponentStateContinuousTimeMode "condition(...):\n" * FMICore.ERR_MSG_CONT_TIME_MODE
    @assert getCurrentComponent(nfmu.fmu) == c "Thread `$(Threads.threadid())` wants to evaluate wrong component!"

<<<<<<< HEAD
    if c.fmu.handleEventIndicators != nothing && index ∉ c.fmu.handleEventIndicators
        return 1.0
    end

    global lastIndicator
=======
    # ToDo: set inputs here
    #fmiSetReal(myFMU, InputRef, Value)

    if c.fmu.executionConfig.handleEventIndicators != nothing && index ∉ c.fmu.executionConfig.handleEventIndicators
        return 1.0
    end

    t = unsense(t)
    x = unsense(_x)

    global lastIndicator # , lastIndicatorX, lastIndicatorT
>>>>>>> 52da3858

    if lastIndicator == nothing || length(lastIndicator) != c.fmu.modelDescription.numberOfEventIndicators
        lastIndicator = zeros(c.fmu.modelDescription.numberOfEventIndicators)
    end

<<<<<<< HEAD
    # [ToDo] Evaluate on light-weight model (sub-model) without fmi2GetXXX or similar and the bottom ANN
    c.default_t = t
    c.default_ec = lastIndicator
    evaluateModel(nfmu, c, x)
    c.default_t = -1.0
    c.default_ec = EMPTY_fmi2Real
=======
    # ToDo: Input Function
    
    # ToDo: Evaluate on light-weight model (sub-model) without fmi2GetXXX or similar and the bottom ANN
    c.next_t = t
    evaluateModel(nfmu, c, x) # evaluate NeuralFMU (set new states)
>>>>>>> 52da3858
    
    fmi2GetEventIndicators!(c, lastIndicator)

    c.solution.evals_condition += 1
    
    return lastIndicator[index]
end

# [ToDo] Check, that the new determined state is the right root of the event instant!
function f_optim(x, nfmu::ME_NeuralFMU, c::FMU2Component, right_x_fmu) # , idx, direction::Real)
    # propagete the new state-guess `x` through the NeuralFMU
    evaluateModel(nfmu, c, x)
    #indicators = fmi2GetEventIndicators(c)
    return Flux.Losses.mse(right_x_fmu, fmi2GetContinuousStates(c)) # - min(-direction*indicators[idx], 0.0)
end

# Handles the upcoming events.
function affectFMU!(nfmu::ME_NeuralFMU, c::FMU2Component, integrator, idx)

    @assert getCurrentComponent(nfmu.fmu) == c "Thread `$(Threads.threadid())` wants to evaluate wrong component!"
    @debug assert_integrator_valid(integrator)

<<<<<<< HEAD
    @assert c.state == fmi2ComponentStateContinuousTimeMode "affectFMU!(...):\n" * FMICore.ERR_MSG_CONT_TIME_MODE

    # [NOTE] Here unsensing is OK, because we just want to reset the FMU to the correct state!
    #        The values come directly from the integrator and are NOT function arguments!
    t = integrator.t # unsense(integrator.t)
    x = integrator.u # unsense(integrator.u)
    
    if c.x != x
        # capture status of `force`    
        mode = c.force
        c.force = true

        # there are fx-evaluations before the event is handled, reset the FMU state to the current integrator step
        c.default_t = t
        evaluateModel(nfmu, c, x) # evaluate NeuralFMU (set new states)
        # [NOTE] No need to reset time here, because we did pass a event instance! 
        #        c.default_t = -1.0

        c.force = mode
    end

=======
    @debug @assert c.state == fmi2ComponentStateContinuousTimeMode "affectFMU!(...): Must be in continuous time mode!"

    t = unsense(integrator.t)
    x = unsense(integrator.u)

    # there are fx-evaluations before the event is handled, reset the FMU state to the current integrator step
    mode = c.force
    c.force = true

    c.next_t = t
    evaluateModel(nfmu, c, x) # evaluate NeuralFMU (set new states)
    
    c.force = mode

    # if inputFunction !== nothing
    #     fmi2SetReal(c, inputValues, inputFunction(integrator.t))
    # end

>>>>>>> 52da3858
    fmi2EnterEventMode(c)
    handleEvents(c)

    left_x = nothing
    right_x = nothing

    if c.eventInfo.valuesOfContinuousStatesChanged == fmi2True

<<<<<<< HEAD
        left_x = unsense(x)
=======
        left_x = x

>>>>>>> 52da3858
        right_x_fmu = fmi2GetContinuousStates(c) # the new FMU state after handled events

        ignore_derivatives() do 
            @debug "affectFMU!(_, _, $idx): NeuralFMU state event from $(left_x) (fmu: $(left_x_fmu)). Indicator [$idx]: $(indicators[idx]). Optimizing new state ..."
        end

<<<<<<< HEAD
        # [ToDo] use gradient-based optimization here?
=======
        # ToDo: Problem-related parameterization of optimize-call
        #result = optimize(x_seek -> f_optim(x_seek, nfmu, right_x_fmu), left_x, LBFGS(); autodiff = :forward)
        #result = Optim.optimize(x_seek -> f_optim(x_seek, nfmu, right_x_fmu, idx, sign(indicators[idx])), left_x, Optim.NelderMead())
        
>>>>>>> 52da3858
        # if there is an ANN above the FMU, propaget FMU state through top ANN:
        if nfmu.modifiedState == true
            result = Optim.optimize(x_seek -> f_optim(x_seek, nfmu, c, right_x_fmu), left_x, Optim.NelderMead())
            right_x = Optim.minimizer(result)
        else # if there is no ANN above, then:
            right_x = right_x_fmu
        end

<<<<<<< HEAD
        # [ToDo] This should only be done in the frule/rrule, the actual affect should do a hard "set state"
        for i in 1:length(left_x)
            if left_x[i] != 0.0 
                scale = right_x[i] ./ left_x[i]
                integrator.u[i] *= scale
            else # integrator state zero can't be scaled, need to add (but no sensitivities in this case!)
                shift = right_x[i] - left_x[i] 
                integrator.u[i] += shift
                logWarning(c.fmu, "Probably wrong sensitivities for ∂x^+ / ∂x^-\nCan't scale from zero state (state #$(i)=0.0)")
            end
=======
        if isdual(integrator.u)
            T, V, N = fd_eltypes(integrator.u)

            new_x = collect(ForwardDiff.Dual{T, V, N}(V(right_x[i]), ForwardDiff.partials(integrator.u[i]))   for i in 1:length(integrator.u))
            #set_u!(integrator, new_x)
            integrator.u .= new_x
            
            @debug "affectFMU!(_, _, $idx): NeuralFMU event with state change at $t. Indicator [$idx]. (ForwardDiff) "
        else
            #set_u!(integrator, right_x)
            integrator.u .= right_x

            @debug "affectFMU!(_, _, $idx): NeuralFMU event with state change at $t. Indicator [$idx]."
>>>>>>> 52da3858
        end
       
        u_modified!(integrator, true)
    else

        ignore_derivatives() do 
            @debug "affectFMU!(_, _, $idx): NeuralFMU event without state change at $t. Indicator [$idx]."
        end

        u_modified!(integrator, false)
    end

    if c.eventInfo.nominalsOfContinuousStatesChanged == fmi2True
<<<<<<< HEAD
        # ToDo: Do something with that information, e.g. use for FiniteDiff sampling step size determination
=======
>>>>>>> 52da3858
        x_nom = fmi2GetNominalsOfContinuousStates(c)
    end

    ignore_derivatives() do
        if idx != -1
            e = FMU2Event(t, UInt64(idx), left_x, right_x)
            push!(c.solution.events, e)
        end

        # calculates state events per second
        pt = t-nfmu.tspan[1]
        ne = 0 
        for event in c.solution.events
            #if t - event.t < pt 
                if event.indicator > 0 # count only state events
                    ne += 1
                end
            #end
        end
        ratio = ne / pt
       
        if ne >= 100 && ratio > c.fmu.executionConfig.maxStateEventsPerSecond
            logError(c.fmu, "Event jittering detected $(round(Integer, ratio)) events/s, aborting at t=$(t) (rel. t=$(pt)) at event $(ne):")
            for i in 0:c.fmu.modelDescription.numberOfEventIndicators
                num = 0
                for e in c.solution.events
                    if e.indicator == i
                        num += 1 
                    end 
                end
                if num > 0
                    logError(c.fmu, "\tEvent indicator #$(i) triggered $(num) ($(round(num/1000.0*100.0; digits=1))%)")
                end
            end

            terminate!(integrator)
        end
    end

    c.solution.evals_affect += 1

    @debug assert_integrator_valid(integrator)
end

# Does one step in the simulation.
function stepCompleted(nfmu::ME_NeuralFMU, c::FMU2Component, x, t, integrator, tStart, tStop)

<<<<<<< HEAD
    assert_integrator_valid(integrator)
=======
    #@assert getCurrentComponent(nfmu.fmu) == c "Thread `$(Threads.threadid())` wants to evaluate wrong component!"
    @debug assert_integrator_valid(integrator)
>>>>>>> 52da3858

    c.solution.evals_stepcompleted += 1

    if !isnothing(c.progressMeter)
        ProgressMeter.update!(c.progressMeter, floor(Integer, 1000.0*(t-tStart)/(tStop-tStart)) )
    end

    if c != nothing
        (status, enterEventMode, terminateSimulation) = fmi2CompletedIntegratorStep(c, fmi2True)

        if terminateSimulation == fmi2True
            logError(c.fmu, "stepCompleted(...): FMU requested termination!")
        end

        if enterEventMode == fmi2True
            affectFMU!(nfmu, c, integrator, -1)
        end

        @debug "Step completed at $(ForwardDiff.value(t)) with $(collect(ForwardDiff.value(xs) for xs in x))"
    end

    @debug assert_integrator_valid(integrator)
end

# [ToDo] (1) This must be in-place 
#        (2) getReal must be replaced with the inplace getter within c(...)
#        (3) remove unsense to determine save value sensitivities
# save FMU values 
function saveValues(nfmu::ME_NeuralFMU, c::FMU2Component, recordValues, _x, t, integrator)

    t = unsense(t) 
    x = unsense(_x)

    c.solution.evals_savevalues += 1

    # ToDo: Evaluate on light-weight model (sub-model) without fmi2GetXXX or similar and the bottom ANN
<<<<<<< HEAD
    c.default_t = t
=======
    c.next_t = t
>>>>>>> 52da3858
    evaluateModel(nfmu, c, x) # evaluate NeuralFMU (set new states)
   
    # Todo set inputs
    return (fmi2GetReal(c, recordValues)...,)
end

<<<<<<< HEAD
function saveEigenvalues(nfmu::ME_NeuralFMU, c::FMU2Component, _x, _t, integrator, sensitivity::Symbol)
=======
# TODO
import DifferentiableEigen
function saveEigenvalues(nfmu::ME_NeuralFMU, c::FMU2Component, _x, p, _t, integrator, sensitivity)
>>>>>>> 52da3858

    @assert c.state == fmi2ComponentStateContinuousTimeMode "saveEigenvalues(...):\n" * FMICore.ERR_MSG_CONT_TIME_MODE

    c.solution.evals_saveeigenvalues += 1

<<<<<<< HEAD
    c.default_t = t

    A = nothing
    if sensitivity == :ForwardDiff
        A = ForwardDiff.jacobian(x -> evaluateModel(nfmu, c, x), _x) # TODO: chunk_size!
    elseif sensitivity == :ReverseDiff 
        A = ReverseDiff.jacobian(x -> evaluateModel(nfmu, c, x), _x)
    elseif sensitivity == :Zygote 
        A = Zygote.jacobian(x -> evaluateModel(nfmu, c, x), _x)[1]
    elseif sensitivity == :none
        A = ForwardDiff.jacobian(x -> evaluateModel(nfmu, c, x), unsense(_x))
    end
    eigs, _ = DifferentiableEigen.eigen(A)

=======
    t = unsense(_t) 

    c.next_t = t

    A = nothing
    #if sensitivity == :ForwardDiff
    A = ForwardDiff.jacobian(x -> evaluateReModel(nfmu, c, x, p), _x) # TODO: chunk_size!
    # elseif sensitivity == :ReverseDiff 
    #     A = ReverseDiff.jacobian(x -> evaluateReModel(nfmu, c, x, p), _x)
    # elseif sensitivity == :Zygote 
    #     A = Zygote.jacobian(x -> evaluateReModel(nfmu, c, x, p), _x)[1]
    # elseif sensitivity == :none
    #     A = ForwardDiff.jacobian(x -> evaluateReModel(nfmu, c, x, p), unsense(_x))
    # end
    eigs, _ = DifferentiableEigen.eigen(A)

    # x = unsense(_x)
    # c.next_t = t
    # evaluateModel(nfmu, c, x)
    
>>>>>>> 52da3858
    return (eigs...,)
end

function fx(nfmu::ME_NeuralFMU,
    c::FMU2Component,
    dx,#::Array{<:Real},
    x,#::Array{<:Real},
    p,#::Array,
    t)#::Real) 

<<<<<<< HEAD
    if isnothing(c)
=======
    #nanx = !any(isnan.(collect(any(isnan.(ForwardDiff.partials.(x[i]).values)) for i in 1:length(x))))
    #nanu = !any(isnan(ForwardDiff.partials(t)))

    #@assert nanx && nanu "NaN in start fx nanx = $nanx   nanu = $nanu @ $(t)."
    
    if c === nothing
>>>>>>> 52da3858
        # this should never happen!
        return zeros(length(x))
    end

    ignore_derivatives() do
<<<<<<< HEAD
        c.default_t = t
=======
        t = unsense(t)
        c.next_t = t
>>>>>>> 52da3858
    end 

    ############

<<<<<<< HEAD
    evaluateModel(nfmu, c, dx, x; p=p)
=======
    evaluateReModel(nfmu, c, dx, x, p)

    # if isdual(dx)
    #     dx_tmp = evaluateReModel(nfmu, c, x, p)
    #     fd_set!(dx, dx_tmp)
    
    # elseif istracked(dx)
    #     dx_tmp = evaluateReModel(nfmu, c, x, p)
    #     rd_set!(dx, dx_tmp)
    # else
    #     #@info "dx: $(dx)"
    #     #@info "dx_tmp: $(dx_tmp)"
    #     evaluateReModel(nfmu, c, dx, x, p)
    # end
>>>>>>> 52da3858

    ignore_derivatives() do
        c.solution.evals_fx_inplace += 1
    end 

    return dx
end

function fx(nfmu::ME_NeuralFMU,
    c::FMU2Component,
    x,#::Array{<:Real},
    p,#::Array,
    t)#::Real) 
    
    if c === nothing
        # this should never happen!
        return zeros(length(x))
    end

    ignore_derivatives() do
        c.solution.evals_fx_outofplace += 1

<<<<<<< HEAD
        c.default_t = t
    end

    return evaluateModel(nfmu, c, x; p=p)
=======
        t = unsense(t)
        c.next_t = t
    end

    return evaluateReModel(nfmu, c, x, p)

>>>>>>> 52da3858
end

##### EVENT HANDLING END

"""
Constructs a ME-NeuralFMU where the FMU is at an arbitrary location inside of the NN.

# Arguments
    - `fmu` the considered FMU inside the NN 
    - `model` the NN topology (e.g. Flux.chain)
    - `tspan` simulation time span
    - `solver` an ODE Solver (default=`nothing`, heurisitically determine one) 

# Keyword arguments
    - `recordValues` additionally records internal FMU variables 
"""
function ME_NeuralFMU(fmu::FMU2, 
                      model, 
                      tspan, 
                      solver=nothing; 
                      recordValues = nothing, 
                      saveat=nothing,
                      kwargs...)

    if !is64(model)
        model = convert64(model)
        logInfo(fmu, "Model is not Float64, but this is necessary for (Neural)FMUs.\nModel parameters are automatically converted to Float64.")
    end
    
    p, re = Flux.destructure(model)
    nfmu = ME_NeuralFMU{typeof(model), typeof(p), typeof(re)}(model, p, re)

    ######

    nfmu.fmu = fmu

    nfmu.saved_values = nothing

    nfmu.recordValues = prepareValueReference(fmu, recordValues)

    nfmu.tspan = tspan
    nfmu.solver = solver
    nfmu.saveat = saveat
    nfmu.kwargs = kwargs
    nfmu.parameters = nothing

    ######
    
    nfmu
end

"""
Constructs a CS-NeuralFMU where the FMU is at an arbitrary location inside of the ANN.

# Arguents
    - `fmu` the considered FMU inside the ANN 
    - `model` the ANN topology (e.g. Flux.Chain)
    - `tspan` simulation time span

# Keyword arguments
    - `recordValues` additionally records FMU variables 
"""
function CS_NeuralFMU(fmu::FMU2,
                      model, 
                      tspan; 
                      recordValues=[])

    if !is64(model)
        model = convert64(model)
        logInfo(fmu, "Model is not Float64, but this is necessary for (Neural)FMUs.\nModel parameters are automatically converted to Float64.")
    end

    nfmu = CS_NeuralFMU{FMU2, FMU2Component}()

    nfmu.fmu = fmu
    nfmu.model = model 
    nfmu.tspan = tspan
    
    return nfmu
end

function CS_NeuralFMU(fmus::Vector{<:FMU2},
                      model, 
                      tspan; 
                      recordValues=[])

    if !is64(model)
        model = convert64(model)
        for fmu in fmus
            logInfo(fmu, "Model is not Float64, but this is necessary for (Neural)FMUs.\nModel parameters are automatically converted to Float64.")
        end
    end

    nfmu = CS_NeuralFMU{Vector{FMU2}, Vector{FMU2Component} }()
    
    nfmu.fmu = fmus
    nfmu.model = model 
    nfmu.tspan = tspan
   
    return nfmu
end

function checkExecTime(integrator, nfmu::ME_NeuralFMU, c, max_execution_duration::Real)
    dist = max(nfmu.execution_start + max_execution_duration - time(), 0.0)
    
    if dist <= 0.0
        logInfo(nfmu.fmu, "Reached max execution duration ($(max_execution_duration)), terminating integration ...")
        terminate!(integrator)
    end

    return 1.0
end

function getComponent(nfmu::NeuralFMU)
    return hasCurrentComponent(nfmu.fmu) ? getCurrentComponent(nfmu.fmu) : nothing
end

"""
    
    TODO: Signature, Arguments and Keyword-Arguments descriptions.

Evaluates the ME_NeuralFMU in the timespan given during construction or in a custom timespan from `t_start` to `t_stop` for a given start state `x_start`.

# Keyword arguments
    - `reset`, the FMU is reset every time evaluation is started (default=`true`).
    - `setup`, the FMU is set up every time evaluation is started (default=`true`).
"""
function (nfmu::ME_NeuralFMU)(x_start::Union{Array{<:Real}, Nothing} = nfmu.x0,
    tspan::Tuple{Float64, Float64} = nfmu.tspan;
    showProgress::Bool = false,
    progressDescr::String="Simulating ME-NeuralFMU ...",
    tolerance::Union{Real, Nothing} = nothing,
    parameters::Union{Dict{<:Any, <:Any}, Nothing} = nothing,
    setup::Union{Bool, Nothing} = nothing,
    reset::Union{Bool, Nothing} = nothing,
    instantiate::Union{Bool, Nothing} = nothing,
    freeInstance::Union{Bool, Nothing} = nothing,
    terminate::Union{Bool, Nothing} = nothing,
    p=nfmu.p,
    solver=nfmu.solver, 
    saveEventPositions::Bool=false,
    max_execution_duration::Real=-1.0,
    recordValues::fmi2ValueReferenceFormat=nfmu.recordValues,
    recordEigenvaluesSensitivity::Symbol=:none,
    recordEigenvalues::Bool=(recordEigenvaluesSensitivity != :none), 
    saveat=nfmu.saveat, # ToDo: Data type 
    sensealg=nfmu.fmu.executionConfig.sensealg, # ToDo: AbstractSensitivityAlgorithm
    kwargs...)

    # this shouldnt be forced
    # if !isnothing(saveat)
    #     if saveat[1] != tspan[1] 
    #         @warn "NeuralFMU changed time interval, start time is $(tspan[1]), but saveat from constructor gives $(saveat[1]). Please provide correct `saveat` via keyword with matching start/stop time."
    #     end
    #     if saveat[end] != tspan[end] 
    #         @warn "NeuralFMU changed time interval, stop time is $(tspan[end]), but saveat from constructor gives $(saveat[end]). Please provide correct `saveat` via keyword with matching start/stop time."
    #     end
    # end
    
    recordValues = prepareValueReference(nfmu.fmu, recordValues)

    saving = (length(recordValues) > 0)
    inPlace = nfmu.fmu.executionConfig.inPlace

    t_start = tspan[1]
    t_stop = tspan[end]

    nfmu.tspan = tspan
    nfmu.x0 = x_start
<<<<<<< HEAD
    nfmu.p = p 
=======
>>>>>>> 52da3858

    ignore_derivatives() do
        @debug "ME_NeuralFMU..."

        nfmu.firstRun = true

        nfmu.tolerance = tolerance

        if isnothing(parameters)
            if !isnothing(nfmu.fmu.optim_p_refs)
                nfmu.parameters = Dict(nfmu.fmu.optim_p_refs .=> unsense(nfmu.fmu.optim_p))
            end
        else
            nfmu.parameters = parameters
        end
        nfmu.setup = setup
        nfmu.reset = reset
        nfmu.instantiate = instantiate
        nfmu.freeInstance = freeInstance
        nfmu.terminate = terminate
    end

    callbacks = []

    c = getComponent(nfmu)
    c = startCallback(nothing, nfmu, c, t_start)
    
    ignore_derivatives() do
        # custom callbacks
        for cb in nfmu.customCallbacksBefore
            push!(callbacks, cb)
        end

        nfmu.fmu.hasStateEvents = (c.fmu.modelDescription.numberOfEventIndicators > 0)
        nfmu.fmu.hasTimeEvents = (c.eventInfo.nextEventTimeDefined == fmi2True)

        # time event handling

        if nfmu.fmu.executionConfig.handleTimeEvents && nfmu.fmu.hasTimeEvents
            timeEventCb = IterativeCallback((integrator) -> time_choice(nfmu, c, integrator, t_start, t_stop),
            (integrator) -> affectFMU!(nfmu, c, integrator, 0), 
            Float64; 
            initial_affect=(c.eventInfo.nextEventTime == t_start), # already checked in the outer closure: c.eventInfo.nextEventTimeDefined == fmi2True
            save_positions=(saveEventPositions, saveEventPositions))

            push!(callbacks, timeEventCb)
        end

        # state event callback

        if c.fmu.hasStateEvents && c.fmu.executionConfig.handleStateEvents
            if c.fmu.executionConfig.useVectorCallbacks

                eventCb = VectorContinuousCallback((out, x, t, integrator) -> condition(nfmu, c, out, x, t, integrator),
                                                (integrator, idx) -> affectFMU!(nfmu, c, integrator, idx),
                                                Int64(c.fmu.modelDescription.numberOfEventIndicators);
                                                rootfind=RightRootFind,
                                                save_positions=(saveEventPositions, saveEventPositions),
                                                interp_points=c.fmu.executionConfig.rootSearchInterpolationPoints)
                push!(callbacks, eventCb)
            else

                for idx in 1:c.fmu.modelDescription.numberOfEventIndicators
                    eventCb = ContinuousCallback((x, t, integrator) -> conditionSingle(nfmu, c, idx, x, t, integrator),
                                                    (integrator) -> affectFMU!(nfmu, c, integrator, idx);
                                                    rootfind=RightRootFind,
                                                    save_positions=(saveEventPositions, saveEventPositions),
                                                    interp_points=c.fmu.executionConfig.rootSearchInterpolationPoints)
                    push!(callbacks, eventCb)
                end
            end
        end

        if max_execution_duration > 0.0
            terminateCb = ContinuousCallback((x, t, integrator) -> checkExecTime(integrator, nfmu, c, max_execution_duration),
                                                    (integrator) -> terminate!(integrator);
                                                    save_positions=(false, false))
            push!(callbacks, terminateCb)
            logInfo(nfmu.fmu, "Setting max execeution time to $(max_execution_duration)")
        end

        # custom callbacks
        for cb in nfmu.customCallbacksAfter
            push!(callbacks, cb)
        end

        if showProgress
            c.progressMeter = ProgressMeter.Progress(1000; desc=progressDescr, color=:blue, dt=1.0) 
            ProgressMeter.update!(c.progressMeter, 0) # show it!
        else
            c.progressMeter = nothing
        end

        # integrator step callback
        stepCb = FunctionCallingCallback((x, t, integrator) -> stepCompleted(nfmu, c, x, t, integrator, t_start, t_stop);
                                            func_everystep=true,
                                            func_start=true)
        push!(callbacks, stepCb)

        # [ToDo] Allow for AD-primitives for sensitivity analysis of recorded values
        if saving
            c.solution.values = SavedValues(Float64, Tuple{collect(Float64 for i in 1:length(recordValues))...})
            c.solution.valueReferences = recordValues

            if isnothing(saveat)
                savingCB = SavingCallback((x, t, integrator) -> saveValues(nfmu, c, recordValues, x, t, integrator),
                                c.solution.values)
            else
                savingCB = SavingCallback((x, t, integrator) -> saveValues(nfmu, c, recordValues, x, t, integrator),
                                c.solution.values,
                                saveat=saveat)
            end
            push!(callbacks, savingCB)
        end

        if recordEigenvalues

            @assert recordEigenvaluesSensitivity ∈ (:none, :ForwardDiff, :ReverseDiff, :Zygote) "Keyword `recordEigenvaluesSensitivity` must be one of (:none, :ForwardDiff, :ReverseDiff, :Zygote)"
            
            recordEigenvaluesType = nothing
            if recordEigenvaluesSensitivity == :ForwardDiff 
                recordEigenvaluesType = FMIImport.ForwardDiff.Dual 
            elseif recordEigenvaluesSensitivity == :ReverseDiff 
                recordEigenvaluesType = FMIImport.ReverseDiff.TrackedReal 
            elseif recordEigenvaluesSensitivity ∈ (:none, :Zygote)
                recordEigenvaluesType = fmi2Real
            end

            dtypes = collect(recordEigenvaluesType for _ in 1:2*length(c.fmu.modelDescription.stateValueReferences))
            c.solution.eigenvalues = SavedValues(recordEigenvaluesType, Tuple{dtypes...})
            
            savingCB = nothing
<<<<<<< HEAD
            if isnothing(saveat)
                savingCB = SavingCallback((u,t,integrator) -> saveEigenvalues(nfmu, c, u, t, integrator, recordEigenvaluesSensitivity), 
=======
            if saveat === nothing
                savingCB = SavingCallback((u,t,integrator) -> saveEigenvalues(nfmu, c, u, p, t, integrator, recordEigenvaluesSensitivity), 
>>>>>>> 52da3858
                                          c.solution.eigenvalues)
            else
                savingCB = SavingCallback((u,t,integrator) -> saveEigenvalues(nfmu, c, u, p, t, integrator, recordEigenvaluesSensitivity), 
                                        c.solution.eigenvalues, 
                                        saveat=saveat)
            end
            push!(callbacks, savingCB)
        end

    end # ignore_derivatives

    prob = nothing

<<<<<<< HEAD
    ff = ODEFunction{true}((dx, x, p, t) -> fx(nfmu, c, dx, x, p, t)) # tgrad=nothing
    prob = ODEProblem{true}(ff, nfmu.x0, nfmu.tspan, p)
=======
    if inPlace
        ff = ODEFunction{true}((dx, x, p, t) -> fx(nfmu, c, dx, x, p, t), 
                               tgrad=nothing)
        prob = ODEProblem{true}(ff, nfmu.x0, nfmu.tspan, p)
    else 
        ff = ODEFunction{false}((x, p, t) -> fx(nfmu, c, x, p, t), 
                                tgrad=nothing) # zero_tgrad)
        prob = ODEProblem{false}(ff, nfmu.x0, nfmu.tspan, p)
    end
>>>>>>> 52da3858

    if isnothing(sensealg)
<<<<<<< HEAD
        sensealg = ReverseDiffAdjoint() 
=======
        # when using state events, we (currently) need AD-through-Solver
        if c.fmu.hasStateEvents && c.fmu.executionConfig.handleStateEvents
            sensealg = ReverseDiffAdjoint() # Support for multi-state-event simulations, but a little bit slower than QuadratureAdjoint
        else # otherwise, we can use the faster Adjoint-over-Solver
            sensealg = QuadratureAdjoint(; autojacvec=ReverseDiffVJP()) # Faster than ReverseDiffAdjoint
        end
>>>>>>> 52da3858
    end

    args = Vector{Any}()
    kwargs = Dict{Symbol, Any}(kwargs...)

    if !isnothing(saveat)
        kwargs[:saveat] = saveat
    end

    if !isnothing(solver)
        push!(args, solver)
    end 
        
    c.solution.states = solve(prob, args...; sensealg=sensealg, callback=CallbackSet(callbacks...), nfmu.kwargs..., kwargs...) 

    ignore_derivatives() do

        @assert !isnothing(c.solution.states) "Solving NeuralODE returned `nothing`!"
 
        # ReverseDiff returns an array instead of an ODESolution, this needs to be corrected
        if isa(c.solution.states, TrackedArray)

            @assert !isnothing(saveat) "Keyword `saveat` is nothing, please provide the keyword."
           
            t = collect(saveat)
            u = c.solution.states
            c.solution.success = (size(u) == (length(nfmu.x0), length(t))) 

            if c.solution.success
                c.solution.states = build_solution(prob, nfmu.solver, t, collect(u[:,i] for i in 1:size(u)[2]))
            end
        else
            c.solution.success = (c.solution.states.retcode == ReturnCode.Success)
        end
        
    end # ignore_derivatives

    # stopCB 
    stopCallback(nfmu, c, t_stop)

    return c.solution
end
function (nfmu::ME_NeuralFMU)(x0::Union{Array{<:Real}, Nothing},
                              t::Real;
                              p=nothing)

    c = nothing

    return fx(nfmu, c, x0, p, t)
end

"""

    ToDo: Docstring for Arguments, Keyword arguments, ...

Evaluates the CS_NeuralFMU in the timespan given during construction or in a custum timespan from `t_start` to `t_stop` with a given time step size `t_step`.

Via optional argument `reset`, the FMU is reset every time evaluation is started (default=`true`).
"""
function (nfmu::CS_NeuralFMU{F, C})(inputFct,
    t_step::Real, 
    tspan::Tuple{Float64, Float64} = nfmu.tspan; 
    p=nothing,
    tolerance::Union{Real, Nothing} = nothing,
    parameters::Union{Dict{<:Any, <:Any}, Nothing} = nothing,
    setup::Union{Bool, Nothing} = nothing,
    reset::Union{Bool, Nothing} = nothing,
    instantiate::Union{Bool, Nothing} = nothing,
    freeInstance::Union{Bool, Nothing} = nothing,
    terminate::Union{Bool, Nothing} = nothing) where {F, C}

    t_start, t_stop = tspan

    c = (hasCurrentComponent(nfmu.fmu) ? getCurrentComponent(nfmu.fmu) : nothing)
    c, _ = prepareSolveFMU(nfmu.fmu, c, fmi2TypeCoSimulation, instantiate, freeInstance, terminate, reset, setup, parameters, t_start, t_stop, tolerance; cleanup=true)
    
    ts = collect(t_start:t_step:t_stop)
   
    model_input = inputFct.(ts)

    firstStep = true
    function simStep(input)
        y = nothing 

        if !firstStep
            ignore_derivatives() do
                fmi2DoStep(c, t_step)
            end
        else
            firstStep = false
        end

        if p == nothing # structured, implicite parameters
            y = nfmu.model(input)
        else # flattened, explicite parameters
            @assert !isnothing(nfmu.re) "Using explicite parameters without destructing the model."
            y = nfmu.re(p)(input)
        end
        
        return y
    end

    valueStack = simStep.(model_input)

    ignore_derivatives() do
        c.solution.success = true
    end

    c.solution.values = SavedValues{typeof(ts[1]), typeof(valueStack[1])}(ts, valueStack)

    # [ToDo] check if this is still the case for current releases of related libraries
    # this is not possible in CS (pullbacks are sometimes called after the finished simulation), clean-up happens at the next call
    # c = finishSolveFMU(nfmu.fmu, c, freeInstance, terminate)

    return c.solution
end

function (nfmu::CS_NeuralFMU{Vector{F}, Vector{C}})(inputFct,
                                         t_step::Real, 
                                         tspan::Tuple{Float64, Float64} = nfmu.tspan; 
                                         p=nothing,
                                         tolerance::Union{Real, Nothing} = nothing,
                                         parameters::Union{Vector{Union{Dict{<:Any, <:Any}, Nothing}}, Nothing} = nothing,
                                         setup::Union{Bool, Nothing} = nothing,
                                         reset::Union{Bool, Nothing} = nothing,
                                         instantiate::Union{Bool, Nothing} = nothing,
                                         freeInstance::Union{Bool, Nothing} = nothing,
                                         terminate::Union{Bool, Nothing} = nothing) where {F, C}

    t_start, t_stop = tspan
    numFMU = length(nfmu.fmu)

    cs = nothing
    ignore_derivatives() do
        cs = Vector{Union{FMU2Component, Nothing}}(undef, numFMU)
        for i in 1:numFMU
            cs[i] = (hasCurrentComponent(nfmu.fmu[i]) ? getCurrentComponent(nfmu.fmu[i]) : nothing)
        end
    end
    cs, _ = prepareSolveFMU(nfmu.fmu, cs, fmi2TypeCoSimulation, instantiate, freeInstance, terminate, reset, setup, parameters, t_start, t_stop, tolerance; cleanup=true)
    
    solution = FMU2Solution(nothing)

    ts = collect(t_start:t_step:t_stop)
    model_input = inputFct.(ts)

    firstStep = true
    function simStep(input)
        y = nothing

        if !firstStep
            ignore_derivatives() do
                for c in cs
                    fmi2DoStep(c, t_step)
                end
            end
        else
            firstStep = false
        end

        if p == nothing # structured, implicite parameters
            y = nfmu.model(input)
        else # flattened, explicite parameters
            @assert nfmu.re != nothing "Using explicite parameters without destructing the model."
           
            if length(p) == 1
                y = nfmu.re(p[1])(input)
            else
                y = nfmu.re(p)(input)
            end
        end

        return y
    end

    valueStack = simStep.(model_input)

    ignore_derivatives() do
        solution.success = true # ToDo: Check successful simulation!
    end 
    
    solution.values = SavedValues{typeof(ts[1]), typeof(valueStack[1])}(ts, valueStack)
    
    # [ToDo] check if this is still the case for current releases of related libraries
    # this is not possible in CS (pullbacks are sometimes called after the finished simulation), clean-up happens at the next call
    # cs = finishSolveFMU(nfmu.fmu, cs, freeInstance, terminate)

    return solution
end

# adapting the Flux functions
function Flux.params(nfmu::ME_NeuralFMU; destructure::Bool=false)
    if destructure 
        nfmu.p, nfmu.re = Flux.destructure(nfmu.model)
    end

    return Flux.params(nfmu.p)
end

function Flux.params(nfmu::CS_NeuralFMU; destructure::Bool=true)
    if destructure 
        p, nfmu.re = Flux.destructure(nfmu.model)
        return Flux.params(p)
    else
        return Flux.params(nfmu.model)
    end
end

function computeGradient!(jac, loss, params, gradient::Symbol, chunk_size::Union{Symbol, Int}, multiObjective::Bool)

    if gradient == :ForwardDiff

        if chunk_size == :auto_forwarddiff
            
            if multiObjective
                conf = ForwardDiff.JacobianConfig(loss, params)
                ForwardDiff.jacobian!(jac, loss, params, conf)
            else
                conf = ForwardDiff.GradientConfig(loss, params)
                ForwardDiff.gradient!(jac, loss, params, conf)
            end

        elseif chunk_size == :auto_fmiflux

            chunk_size = 32
            
            if multiObjective
                conf = ForwardDiff.JacobianConfig(loss, params, ForwardDiff.Chunk{min(chunk_size, length(params))}());
                ForwardDiff.jacobian!(jac, loss, params, conf)
            else
                conf = ForwardDiff.GradientConfig(loss, params, ForwardDiff.Chunk{min(chunk_size, length(params))}());
                ForwardDiff.gradient!(jac, loss, params, conf)
            end
        else

            if multiObjective
                conf = ForwardDiff.JacobianConfig(loss, params, ForwardDiff.Chunk{min(chunk_size, length(params))}());
                ForwardDiff.jacobian!(jac, loss, params, conf)
            else
                conf = ForwardDiff.GradientConfig(loss, params, ForwardDiff.Chunk{min(chunk_size, length(params))}());
                ForwardDiff.gradient!(jac, loss, params, conf)
            end
        end

    elseif gradient == :Zygote 

        if multiObjective
            jac[:] = Zygote.jacobian(loss, params)[1]
        else
            jac[:] = Zygote.gradient(loss, params)[1]
        end

    elseif gradient == :ReverseDiff 

        if multiObjective
            ReverseDiff.jacobian!(jac, loss, params)
        else
            ReverseDiff.gradient!(jac, loss, params)
        end
    elseif gradient == :FiniteDiff 

        if multiObjective
            FiniteDiff.finite_difference_jacobian!(jac, loss, params)
        else
            FiniteDiff.finite_difference_gradient!(jac, loss, params)
        end
    else
        @assert false "Unknown `gradient=$(gradient)`, supported are `:ForwardDiff`, `:Zygote`, `:FiniteDiff` and `:ReverseDiff`."
    end

<<<<<<< HEAD
    ### check gradient is valid 

    # [Todo] Better!
    grads = nothing
    if multiObjective
        grads = collect(jac[i,:] for i in 1:size(jac)[1])
    else
        grads = [jac]
    end

    has_nan = any(collect(any(isnan.(grad)) for grad in grads))
    has_nothing = any(collect(any(isnothing.(grad)) for grad in grads)) || any(isnothing.(grads))

    if gradient != :ForwardDiff && (has_nan || has_nothing)
        @warn "Gradient determination with $(gradient) failed, because gradient contains `NaNs` and/or `nothing`.\nThis might be because the FMU is throwing redundant events, which is currently not supported.\nTrying ForwardDiff as back-up.\nIf this message gets printed (almost) every step, consider using keyword `gradient=:ForwardDiff` to fix ForwardDiff as sensitivity system."
        gradient = :ForwardDiff
        computeGradient!(jac, loss, params, gradient, chunk_size, multiObjective)
=======
end

# WIP
function trainStep(loss, params, gradient, chunk_size, optim::Optim.AbstractOptimizer, printStep, proceed_on_assert, cb; state=nothing)

    try
        if isnothing(state)
            state = initial_state(optim, options, d, initial_x)
        end
                
        for j in 1:length(params)

            grad = computeGradient(loss, params[j], gradient, chunk_size)
            
            @assert !isnothing(grad) "Gradient nothing!"

            update_state!(d, state, optim)

            step = Flux.Optimise.apply!(optim, params[j], grad)
            params[j] .-= step

            if printStep
                @info "Grad: Min = $(min(abs.(grad)...))   Max = $(max(abs.(grad)...))"
                @info "Step: Min = $(min(abs.(step)...))   Max = $(max(abs.(step)...))"
            end
        end    

    catch e
>>>>>>> 52da3858

        if multiObjective
            grads = collect(jac[i,:] for i in 1:size(jac)[1])
        else
            grads = [jac]
        end
    end

    has_nan = any(collect(any(isnan.(grad)) for grad in grads))
    has_nothing = any(collect(any(isnothing.(grad)) for grad in grads)) || any(isnothing.(grads))
        
    @assert !has_nan "Gradient determination with $(gradient) failed, because gradient contains `NaNs`.\nNo back-up options available."
    @assert !has_nothing "Gradient determination with $(gradient) failed, because gradient contains `nothing`.\nNo back-up options available."

    return nothing
end

lk_TrainApply = ReentrantLock()
function trainStep(loss, params, gradient, chunk_size, optim::FMIFlux.AbstractOptimiser, printStep, proceed_on_assert, cb, multiObjective)

    global lk_TrainApply
    
    try
                
        for j in 1:length(params)

            step = FMIFlux.apply!(optim, params[j])

<<<<<<< HEAD
            lock(lk_TrainApply) do
=======
            if gradient != :ForwardDiff && (has_nan || has_nothing)
                @warn "Gradient determination with $(gradient) failed, because gradient contains `NaNs` and/or `nothing`.\nTrying ForwardDiff as back-up.\nIf this message gets printed (almost) every step, consider using keyword `gradient=:ForwardDiff` to fix ForwardDiff as sensitivity system."
                gradient = :ForwardDiff
                grads = computeGradient(loss, params[j], gradient, chunk_size, multiObjective)
            end

            has_nan = any(collect(any(isnan.(grad)) for grad in grads))
            has_nothing = any(collect(any(isnothing.(grad)) for grad in grads)) || any(isnothing.(grads))
>>>>>>> 52da3858
                
                params[j] .-= step

                if printStep
                    @info "Grad: Min = $(min(abs.(grad)...))   Max = $(max(abs.(grad)...))"
                    @info "Step: Min = $(min(abs.(step)...))   Max = $(max(abs.(step)...))"
                end
                
            end

        end    

    catch e

        if proceed_on_assert
            @error "Training asserted, but continuing: $e"
        else
            throw(e)
        end
    end

    if cb != nothing 
        if isa(cb, AbstractArray)
            for _cb in cb 
                _cb()
            end
        else
            cb()
        end
    end

end

"""

    train!(loss, params::Union{Flux.Params, Zygote.Params}, data, optim::Flux.Optimise.AbstractOptimiser; gradient::Symbol=:Zygote, cb=nothing, chunk_size::Integer=64, printStep::Bool=false)

A function analogous to Flux.train! but with additional features and explicit parameters (faster).

# Arguments
- `loss` a loss function in the format `loss(p)`
- `params` a object holding the parameters
- `data` the training data (or often an iterator)
- `optim` the optimizer used for training 

# Keywords 
- `gradient` a symbol determining the AD-library for gradient computation, available are `:ForwardDiff`, `:Zygote` and :ReverseDiff (default)
- `cb` a custom callback function that is called after every training step
- `chunk_size` the chunk size for AD using ForwardDiff (ignored for other AD-methods)
- `printStep` a boolean determining wheater the gradient min/max is printed after every step (for gradient debugging)
- `proceed_on_assert` a boolean that determins wheater to throw an ecxeption on error or proceed training and just print the error
- `numThreads` [WIP]: an integer determining how many threads are used for training (how many gradients are generated in parallel)
- `multiObjective`: set this if the loss function returns multiple values (multi objective optimization), currently gradients are fired to the optimizer one after another (default `false`)
"""
function train!(loss, params::Union{Flux.Params, Zygote.Params, AbstractVector{<:AbstractVector{<:Real}}}, data, optim; gradient::Symbol=:ReverseDiff, cb=nothing, chunk_size::Union{Integer, Symbol}=:auto_fmiflux, printStep::Bool=false, proceed_on_assert::Bool=false, multiThreading::Bool=false, multiObjective::Bool=false) # ::Flux.Optimise.AbstractOptimiser

    if multiThreading && Threads.nthreads() == 1 
        @warn "train!(...): Multi-threading is set via flag `multiThreading=true`, but this Julia process does not have multiple threads. This will not result in a speed-up. Please spawn Julia in multi-thread mode to speed-up training."
    end

    _trainStep = (i,) -> trainStep(loss, params, gradient, chunk_size, optim, printStep, proceed_on_assert, cb, multiObjective)

    if multiThreading
        ThreadPools.qforeach(_trainStep, 1:length(data))
    else
        foreach(_trainStep, 1:length(data))
    end

end

"""
    ToDo.
"""
function train!(loss, neuralFMU::Union{ME_NeuralFMU, CS_NeuralFMU}, data, optim::Flux.Optimise.AbstractOptimiser; kwargs...)
    params = Flux.params(neuralFMU)   
    train!(loss, params, data, optim; kwargs...)
end

<<<<<<< HEAD
function train!(loss, params::Union{Flux.Params, Zygote.Params, AbstractVector{<:AbstractVector{<:Real}}}, data, optim::Flux.Optimise.AbstractOptimiser; gradient::Symbol=:ReverseDiff, chunk_size::Union{Integer, Symbol}=:auto_fmiflux, multiObjective::Bool=false, kwargs...) 
    if length(params) <= 0 || length(params[1]) <= 0 
        @warn "train!(...): Empty parameter array, training on an empty parameter array doesn't make sense."
        return 
=======
# checks gradient determination for all available sensitivity configurations, see:
# https://docs.sciml.ai/SciMLSensitivity/stable/manual/differential_equation_sensitivities/
using FMIImport.SciMLSensitivity
function checkSensalgs!(loss, neuralFMU::Union{ME_NeuralFMU, CS_NeuralFMU}; 
                        gradients=(:ForwardDiff, :ReverseDiff, :Zygote), # :FiniteDiff is slow ...
                        max_msg_len=192, chunk_size=32, 
                        OtD_autojacvecs=(false, true, TrackerVJP(), ZygoteVJP(), ReverseDiffVJP()), # EnzymeVJP() deadlocks in the current release xD
                        OtD_sensealgs=(BacksolveAdjoint, InterpolatingAdjoint, QuadratureAdjoint),
                        OtD_checkpointings=(true, false),
                        DtO_sensealgs=(ReverseDiffAdjoint, ZygoteAdjoint, TrackerAdjoint, ForwardDiffSensitivity),
                        multiObjective::Bool=false,
                        bestof::Int=2,
                        timeout_seconds::Real=60.0,
                        kwargs...)

    params = Flux.params(neuralFMU)   
    initial_sensalg = neuralFMU.fmu.executionConfig.sensealg

    best_timing = Inf
    best_gradient = nothing 
    best_sensealg = nothing

    printstyled("Mode: Optimize-then-Discretize\n")
    for gradient ∈ gradients
        printstyled("\tGradient: $(gradient)\n")
        
        for sensealg ∈ OtD_sensealgs
            printstyled("\t\tSensealg: $(sensealg)\n")
            for checkpointing ∈ OtD_checkpointings
                printstyled("\t\t\tCheckpointing: $(checkpointing)\n")

                if sensealg == QuadratureAdjoint && checkpointing 
                    printstyled("\t\t\t\tQuadratureAdjoint doesn't implement checkpointing, skipping ...\n")
                    continue 
                end

                for autojacvec ∈ OtD_autojacvecs
                    printstyled("\t\t\t\tAutojacvec: $(autojacvec)\n")
                
                    if sensealg ∈ (BacksolveAdjoint, InterpolatingAdjoint)
                        neuralFMU.fmu.executionConfig.sensealg = sensealg(; autojacvec=autojacvec, chunk_size=chunk_size, checkpointing=checkpointing)
                    else
                        neuralFMU.fmu.executionConfig.sensealg = sensealg(; autojacvec=autojacvec, chunk_size=chunk_size)
                    end

                    call = () -> _tryrun(loss, params, gradient, chunk_size, 5, max_msg_len, multiObjective; timeout_seconds=timeout_seconds)
                    for i in 1:bestof
                        timing = call()

                        if timing < best_timing
                            best_timing = timing
                            best_gradient = gradient 
                            best_sensealg = neuralFMU.fmu.executionConfig.sensealg
                        end
                    end

                end
            end
        end
    end

    printstyled("Mode: Discretize-then-Optimize\n")
    for gradient ∈ gradients
        printstyled("\tGradient: $(gradient)\n")
        for sensealg ∈ DtO_sensealgs
            printstyled("\t\tSensealg: $(sensealg)\n")

            if sensealg == ForwardDiffSensitivity
                neuralFMU.fmu.executionConfig.sensealg = sensealg(; chunk_size=chunk_size, convert_tspan=true)
            else 
                neuralFMU.fmu.executionConfig.sensealg = sensealg()
            end

            call = () -> _tryrun(loss, params, gradient, chunk_size, 3, max_msg_len, multiObjective; timeout_seconds=timeout_seconds)
            for i in 1:bestof
                timing = call()

                if timing < best_timing
                    best_timing = timing
                    best_gradient = gradient 
                    best_sensealg = neuralFMU.fmu.executionConfig.sensealg
                end
            end

        end
    end

    neuralFMU.fmu.executionConfig.sensealg = initial_sensalg

    printstyled("------------------------------\nBest time: $(best_timing)\nBest gradient: $(best_gradient)\nBest sensealg: $(best_sensealg)\n", color=:blue)

    return nothing
end

# Thanks to:
# https://discourse.julialang.org/t/help-writing-a-timeout-macro/16591/11
function timeout(f, arg, seconds, fail)
    tsk = @task f(arg...)
    schedule(tsk)
    Timer(seconds) do timer
        istaskdone(tsk) || Base.throwto(tsk, InterruptException())
    end
    try
        fetch(tsk)
    catch _;
        fail
>>>>>>> 52da3858
    end
    
    grad_buffer = nothing

    if multiObjective
        dim = loss(params[1])

        grad_buffer = zeros(Float64, length(params[1]), length(dim))
    else
        grad_buffer = zeros(Float64, length(params[1])) 
    end

    grad_fun! = (G, p) -> computeGradient!(G, loss, p, gradient, chunk_size, multiObjective)
    _optim = FluxOptimiserWrapper(optim, grad_fun!, grad_buffer)
    train!(loss, params, data, _optim; gradient=gradient, chunk_size=chunk_size, multiObjective=multiObjective, kwargs...)
end

function train!(loss, params::Union{Flux.Params, Zygote.Params, AbstractVector{<:AbstractVector{<:Real}}}, data, optim::Optim.AbstractOptimizer; gradient::Symbol=:ReverseDiff, chunk_size::Union{Integer, Symbol}=:auto_fmiflux, multiObjective::Bool=false, kwargs...) 
    if length(params) <= 0 || length(params[1]) <= 0 
        @warn "train!(...): Empty parameter array, training on an empty parameter array doesn't make sense."
        return 
    end
    
    grad_fun! = (G, p) -> computeGradient!(G, loss, p, gradient, chunk_size, multiObjective)
    _optim = OptimOptimiserWrapper(optim, grad_fun!, loss, params[1])
    train!(loss, params, data, _optim; gradient=gradient, chunk_size=chunk_size, multiObjective=multiObjective, kwargs...)
end<|MERGE_RESOLUTION|>--- conflicted
+++ resolved
@@ -32,14 +32,10 @@
 import DifferentiableEigen
 
 
-<<<<<<< HEAD
 import FMIImport.FMICore: EMPTY_fmi2Real, EMPTY_fmi2ValueReference
 
 DEFAULT_PROGRESS_DESCR = "Simulating ME-NeuralFMU ..."
 DEFAULT_CHUNK_SIZE = 32
-=======
-zero_tgrad(u,p,t) = zero(u)
->>>>>>> 52da3858
 
 """
 The mutable struct representing an abstract (simulation mode unknown) NeuralFMU.
@@ -84,11 +80,7 @@
 
     execution_start::Real
 
-<<<<<<< HEAD
     function ME_NeuralFMU{M, R}(model::M, p::AbstractArray{<:Real}, re::R) where {M, R}
-=======
-    function ME_NeuralFMU{M, P, R}(model::M, p::P, re::R) where {M, P, R}
->>>>>>> 52da3858
         inst = new()
         inst.model = model 
         inst.p = p 
@@ -107,11 +99,7 @@
         inst.customCallbacksAfter = []
 
         inst.execution_start = 0.0
-<<<<<<< HEAD
        
-=======
-
->>>>>>> 52da3858
         return inst 
     end
 end
@@ -136,7 +124,6 @@
     end
 end
 
-<<<<<<< HEAD
 function evaluateModel(nfmu::ME_NeuralFMU, c::FMU2Component, x; p=nfmu.p)
     @assert getCurrentComponent(nfmu.fmu) == c "Thread `$(Threads.threadid())` wants to evaluate wrong component!"
 
@@ -162,31 +149,6 @@
     # dx[:] = nfmu.re_model(x)
 
     nfmu.p = p 
-=======
-function evaluateModel(nfmu::ME_NeuralFMU, c::FMU2Component, x)
-    @assert getCurrentComponent(nfmu.fmu) == c "Thread `$(Threads.threadid())` wants to evaluate wrong component!"
-
-    return nfmu.model(x)
-end
-
-function evaluateModel(nfmu::ME_NeuralFMU, c::FMU2Component, dx, x)
-    @assert getCurrentComponent(nfmu.fmu) == c "Thread `$(Threads.threadid())` wants to evaluate wrong component!"
-
-    dx[:] = nfmu.model(x)
-
-    return nothing
-end
-
-function evaluateReModel(nfmu::ME_NeuralFMU, c::FMU2Component, x, p)
-    @assert getCurrentComponent(nfmu.fmu) == c "Thread `$(Threads.threadid())` wants to evaluate wrong component!"
-
-    return nfmu.re(p)(x)
-end
-
-function evaluateReModel(nfmu::ME_NeuralFMU, c::FMU2Component, dx, x, p)
-    @assert getCurrentComponent(nfmu.fmu) == c "Thread `$(Threads.threadid())` wants to evaluate wrong component!"
-
->>>>>>> 52da3858
     dx[:] = nfmu.re(p)(x)
 
     return nothing
@@ -246,12 +208,7 @@
     c.solution.evals_timechoice += 1
 
     if c.eventInfo.nextEventTimeDefined == fmi2True
-<<<<<<< HEAD
         
-=======
-        #@debug "time_choice(...): $(c.eventInfo.nextEventTime) at t=$(ForwardDiff.value(integrator.t))"
-
->>>>>>> 52da3858
         if c.eventInfo.nextEventTime >= tStart && c.eventInfo.nextEventTime <= tStop
             @debug "time_choice(...): At $(integrator.t) next time event announced @$(c.eventInfo.nextEventTime)s"
             return c.eventInfo.nextEventTime
@@ -261,15 +218,10 @@
             return nothing 
         end
     else
-<<<<<<< HEAD
-=======
-        #@debug "time_choice(...): nothing at t=$(ForwardDiff.value(integrator.t))"
->>>>>>> 52da3858
         return nothing
     end
 end
 
-<<<<<<< HEAD
 # [ToDo] for now, ReverseDiff (together with the rrule) seems to have a problem with the SubArray here (when `collect` it accesses array elements that are #undef), 
 #        so I added an additional (single allocating) dispatch...
 #        Type is ReverseDiff.TrackedReal{Float64, Float64, ReverseDiff.TrackedArray{Float64, Float64, 1, Vector{Float64}, Vector{Float64}}}[#undef, #undef, #undef, ...]
@@ -282,69 +234,10 @@
     
     invoke(condition!, Tuple{ME_NeuralFMU, FMU2Component, Any,  Any, Any, Any, Any}, nfmu, c, out, x, t, integrator, handleEventIndicators)
     
-=======
-# Returns the event indicators for an FMU.
-function condition(nfmu::ME_NeuralFMU, c::FMU2Component, out::SubArray{<:ForwardDiff.Dual{T, V, N}, A, B, C, D}, _x, t, integrator) where {T, V, N, A, B, C, D} # Event when event_f(u,t) == 0
-    
-    @assert getCurrentComponent(nfmu.fmu) == c "Thread `$(Threads.threadid())` wants to evaluate wrong component!"
-    @debug assert_integrator_valid(integrator)
-
-    #@assert c.state == fmi2ComponentStateContinuousTimeMode "condition(...): Must be called in mode continuous time."
-
-    # ToDo: set inputs here
-    #fmiSetReal(myFMU, InputRef, Value)
-
-    t = undual(t)
-    x = undual(_x)
-
-    # ToDo: Evaluate on light-weight model (sub-model) without fmi2GetXXX or similar and the bottom ANN
-    #c.t = t # this will auto-set time via fx-call!
-    c.next_t = t
-    evaluateModel(nfmu, c, x)
-    
-    out_tmp = zeros(c.fmu.modelDescription.numberOfEventIndicators)
-    fmi2GetEventIndicators!(c, out_tmp)
-
-    fd_set!(out, out_tmp)
-
-    c.solution.evals_condition += 1
-
-    @debug assert_integrator_valid(integrator)
-
     return nothing
 end
-function condition(nfmu::ME_NeuralFMU, c::FMU2Component, out::SubArray{<:ReverseDiff.TrackedReal}, _x, t, integrator)
-    
-    @assert getCurrentComponent(nfmu.fmu) == c "Thread `$(Threads.threadid())` wants to evaluate wrong component!"
-    @debug assert_integrator_valid(integrator)
-
-    #@assert c.state == fmi2ComponentStateContinuousTimeMode "condition(...): Must be called in mode continuous time."
-
-    # ToDo: set inputs here
-    #fmiSetReal(myFMU, InputRef, Value)
-
-    t = untrack(t)
-    x = untrack(_x)
-
-    # ToDo: Evaluate on light-weight model (sub-model) without fmi2GetXXX or similar and the bottom ANN
-    c.next_t = t
-    evaluateModel(nfmu, c, x)
-   
-    out_tmp = zeros(c.fmu.modelDescription.numberOfEventIndicators)
-    fmi2GetEventIndicators!(c, out_tmp)
-
-    rd_set!(out, out_tmp)
-
-    @debug assert_integrator_valid(integrator)
-
-    c.solution.evals_condition += 1
-
->>>>>>> 52da3858
-    return nothing
-end
 function condition(nfmu::ME_NeuralFMU, c::FMU2Component, out, _x, t, integrator) # Event when event_f(u,t) == 0
 
-<<<<<<< HEAD
 function condition!(nfmu::ME_NeuralFMU, c::FMU2Component, out, x, t, integrator, handleEventIndicators) 
 
     @assert getCurrentComponent(nfmu.fmu) == c "Thread `$(Threads.threadid())` wants to evaluate wrong component!"
@@ -366,28 +259,6 @@
     out[:] = c.eval_output.ec # [ToDo] This seems not to be necessary, because of `c.default_ec = out`
     
     c.solution.evals_condition += 1
-=======
-    @debug assert_integrator_valid(integrator)
-    @assert getCurrentComponent(nfmu.fmu) == c "Thread `$(Threads.threadid())` wants to evaluate wrong component!"
-
-    @debug @assert c.state == fmi2ComponentStateContinuousTimeMode "condition(...): Must be called in mode continuous time."
-
-    #@debug "State condition..."
-
-    # ToDo: set inputs here
-    #fmiSetReal(myFMU, InputRef, Value)
-
-    t = unsense(t)
-    x = unsense(_x)
-
-    # ToDo: Evaluate on light-weight model (sub-model) without fmi2GetXXX or similar and the bottom ANN
-    c.next_t = t
-    evaluateModel(nfmu, c, x) # evaluate NeuralFMU (set new states)
-    
-    fmi2GetEventIndicators!(c, out)
-
-    @debug assert_integrator_valid(integrator)
->>>>>>> 52da3858
 
     c.solution.evals_condition += 1
 
@@ -402,44 +273,22 @@
     @assert c.state == fmi2ComponentStateContinuousTimeMode "condition(...):\n" * FMICore.ERR_MSG_CONT_TIME_MODE
     @assert getCurrentComponent(nfmu.fmu) == c "Thread `$(Threads.threadid())` wants to evaluate wrong component!"
 
-<<<<<<< HEAD
     if c.fmu.handleEventIndicators != nothing && index ∉ c.fmu.handleEventIndicators
         return 1.0
     end
 
     global lastIndicator
-=======
-    # ToDo: set inputs here
-    #fmiSetReal(myFMU, InputRef, Value)
-
-    if c.fmu.executionConfig.handleEventIndicators != nothing && index ∉ c.fmu.executionConfig.handleEventIndicators
-        return 1.0
-    end
-
-    t = unsense(t)
-    x = unsense(_x)
-
-    global lastIndicator # , lastIndicatorX, lastIndicatorT
->>>>>>> 52da3858
 
     if lastIndicator == nothing || length(lastIndicator) != c.fmu.modelDescription.numberOfEventIndicators
         lastIndicator = zeros(c.fmu.modelDescription.numberOfEventIndicators)
     end
 
-<<<<<<< HEAD
     # [ToDo] Evaluate on light-weight model (sub-model) without fmi2GetXXX or similar and the bottom ANN
     c.default_t = t
     c.default_ec = lastIndicator
     evaluateModel(nfmu, c, x)
     c.default_t = -1.0
     c.default_ec = EMPTY_fmi2Real
-=======
-    # ToDo: Input Function
-    
-    # ToDo: Evaluate on light-weight model (sub-model) without fmi2GetXXX or similar and the bottom ANN
-    c.next_t = t
-    evaluateModel(nfmu, c, x) # evaluate NeuralFMU (set new states)
->>>>>>> 52da3858
     
     fmi2GetEventIndicators!(c, lastIndicator)
 
@@ -462,7 +311,6 @@
     @assert getCurrentComponent(nfmu.fmu) == c "Thread `$(Threads.threadid())` wants to evaluate wrong component!"
     @debug assert_integrator_valid(integrator)
 
-<<<<<<< HEAD
     @assert c.state == fmi2ComponentStateContinuousTimeMode "affectFMU!(...):\n" * FMICore.ERR_MSG_CONT_TIME_MODE
 
     # [NOTE] Here unsensing is OK, because we just want to reset the FMU to the correct state!
@@ -484,26 +332,6 @@
         c.force = mode
     end
 
-=======
-    @debug @assert c.state == fmi2ComponentStateContinuousTimeMode "affectFMU!(...): Must be in continuous time mode!"
-
-    t = unsense(integrator.t)
-    x = unsense(integrator.u)
-
-    # there are fx-evaluations before the event is handled, reset the FMU state to the current integrator step
-    mode = c.force
-    c.force = true
-
-    c.next_t = t
-    evaluateModel(nfmu, c, x) # evaluate NeuralFMU (set new states)
-    
-    c.force = mode
-
-    # if inputFunction !== nothing
-    #     fmi2SetReal(c, inputValues, inputFunction(integrator.t))
-    # end
-
->>>>>>> 52da3858
     fmi2EnterEventMode(c)
     handleEvents(c)
 
@@ -512,26 +340,14 @@
 
     if c.eventInfo.valuesOfContinuousStatesChanged == fmi2True
 
-<<<<<<< HEAD
         left_x = unsense(x)
-=======
-        left_x = x
-
->>>>>>> 52da3858
         right_x_fmu = fmi2GetContinuousStates(c) # the new FMU state after handled events
 
         ignore_derivatives() do 
             @debug "affectFMU!(_, _, $idx): NeuralFMU state event from $(left_x) (fmu: $(left_x_fmu)). Indicator [$idx]: $(indicators[idx]). Optimizing new state ..."
         end
 
-<<<<<<< HEAD
         # [ToDo] use gradient-based optimization here?
-=======
-        # ToDo: Problem-related parameterization of optimize-call
-        #result = optimize(x_seek -> f_optim(x_seek, nfmu, right_x_fmu), left_x, LBFGS(); autodiff = :forward)
-        #result = Optim.optimize(x_seek -> f_optim(x_seek, nfmu, right_x_fmu, idx, sign(indicators[idx])), left_x, Optim.NelderMead())
-        
->>>>>>> 52da3858
         # if there is an ANN above the FMU, propaget FMU state through top ANN:
         if nfmu.modifiedState == true
             result = Optim.optimize(x_seek -> f_optim(x_seek, nfmu, c, right_x_fmu), left_x, Optim.NelderMead())
@@ -540,7 +356,6 @@
             right_x = right_x_fmu
         end
 
-<<<<<<< HEAD
         # [ToDo] This should only be done in the frule/rrule, the actual affect should do a hard "set state"
         for i in 1:length(left_x)
             if left_x[i] != 0.0 
@@ -551,21 +366,6 @@
                 integrator.u[i] += shift
                 logWarning(c.fmu, "Probably wrong sensitivities for ∂x^+ / ∂x^-\nCan't scale from zero state (state #$(i)=0.0)")
             end
-=======
-        if isdual(integrator.u)
-            T, V, N = fd_eltypes(integrator.u)
-
-            new_x = collect(ForwardDiff.Dual{T, V, N}(V(right_x[i]), ForwardDiff.partials(integrator.u[i]))   for i in 1:length(integrator.u))
-            #set_u!(integrator, new_x)
-            integrator.u .= new_x
-            
-            @debug "affectFMU!(_, _, $idx): NeuralFMU event with state change at $t. Indicator [$idx]. (ForwardDiff) "
-        else
-            #set_u!(integrator, right_x)
-            integrator.u .= right_x
-
-            @debug "affectFMU!(_, _, $idx): NeuralFMU event with state change at $t. Indicator [$idx]."
->>>>>>> 52da3858
         end
        
         u_modified!(integrator, true)
@@ -579,10 +379,7 @@
     end
 
     if c.eventInfo.nominalsOfContinuousStatesChanged == fmi2True
-<<<<<<< HEAD
         # ToDo: Do something with that information, e.g. use for FiniteDiff sampling step size determination
-=======
->>>>>>> 52da3858
         x_nom = fmi2GetNominalsOfContinuousStates(c)
     end
 
@@ -630,12 +427,7 @@
 # Does one step in the simulation.
 function stepCompleted(nfmu::ME_NeuralFMU, c::FMU2Component, x, t, integrator, tStart, tStop)
 
-<<<<<<< HEAD
     assert_integrator_valid(integrator)
-=======
-    #@assert getCurrentComponent(nfmu.fmu) == c "Thread `$(Threads.threadid())` wants to evaluate wrong component!"
-    @debug assert_integrator_valid(integrator)
->>>>>>> 52da3858
 
     c.solution.evals_stepcompleted += 1
 
@@ -672,30 +464,19 @@
     c.solution.evals_savevalues += 1
 
     # ToDo: Evaluate on light-weight model (sub-model) without fmi2GetXXX or similar and the bottom ANN
-<<<<<<< HEAD
     c.default_t = t
-=======
-    c.next_t = t
->>>>>>> 52da3858
     evaluateModel(nfmu, c, x) # evaluate NeuralFMU (set new states)
    
     # Todo set inputs
     return (fmi2GetReal(c, recordValues)...,)
 end
 
-<<<<<<< HEAD
 function saveEigenvalues(nfmu::ME_NeuralFMU, c::FMU2Component, _x, _t, integrator, sensitivity::Symbol)
-=======
-# TODO
-import DifferentiableEigen
-function saveEigenvalues(nfmu::ME_NeuralFMU, c::FMU2Component, _x, p, _t, integrator, sensitivity)
->>>>>>> 52da3858
 
     @assert c.state == fmi2ComponentStateContinuousTimeMode "saveEigenvalues(...):\n" * FMICore.ERR_MSG_CONT_TIME_MODE
 
     c.solution.evals_saveeigenvalues += 1
 
-<<<<<<< HEAD
     c.default_t = t
 
     A = nothing
@@ -710,28 +491,6 @@
     end
     eigs, _ = DifferentiableEigen.eigen(A)
 
-=======
-    t = unsense(_t) 
-
-    c.next_t = t
-
-    A = nothing
-    #if sensitivity == :ForwardDiff
-    A = ForwardDiff.jacobian(x -> evaluateReModel(nfmu, c, x, p), _x) # TODO: chunk_size!
-    # elseif sensitivity == :ReverseDiff 
-    #     A = ReverseDiff.jacobian(x -> evaluateReModel(nfmu, c, x, p), _x)
-    # elseif sensitivity == :Zygote 
-    #     A = Zygote.jacobian(x -> evaluateReModel(nfmu, c, x, p), _x)[1]
-    # elseif sensitivity == :none
-    #     A = ForwardDiff.jacobian(x -> evaluateReModel(nfmu, c, x, p), unsense(_x))
-    # end
-    eigs, _ = DifferentiableEigen.eigen(A)
-
-    # x = unsense(_x)
-    # c.next_t = t
-    # evaluateModel(nfmu, c, x)
-    
->>>>>>> 52da3858
     return (eigs...,)
 end
 
@@ -742,49 +501,18 @@
     p,#::Array,
     t)#::Real) 
 
-<<<<<<< HEAD
     if isnothing(c)
-=======
-    #nanx = !any(isnan.(collect(any(isnan.(ForwardDiff.partials.(x[i]).values)) for i in 1:length(x))))
-    #nanu = !any(isnan(ForwardDiff.partials(t)))
-
-    #@assert nanx && nanu "NaN in start fx nanx = $nanx   nanu = $nanu @ $(t)."
-    
-    if c === nothing
->>>>>>> 52da3858
         # this should never happen!
         return zeros(length(x))
     end
 
     ignore_derivatives() do
-<<<<<<< HEAD
         c.default_t = t
-=======
-        t = unsense(t)
-        c.next_t = t
->>>>>>> 52da3858
     end 
 
     ############
 
-<<<<<<< HEAD
     evaluateModel(nfmu, c, dx, x; p=p)
-=======
-    evaluateReModel(nfmu, c, dx, x, p)
-
-    # if isdual(dx)
-    #     dx_tmp = evaluateReModel(nfmu, c, x, p)
-    #     fd_set!(dx, dx_tmp)
-    
-    # elseif istracked(dx)
-    #     dx_tmp = evaluateReModel(nfmu, c, x, p)
-    #     rd_set!(dx, dx_tmp)
-    # else
-    #     #@info "dx: $(dx)"
-    #     #@info "dx_tmp: $(dx_tmp)"
-    #     evaluateReModel(nfmu, c, dx, x, p)
-    # end
->>>>>>> 52da3858
 
     ignore_derivatives() do
         c.solution.evals_fx_inplace += 1
@@ -807,19 +535,10 @@
     ignore_derivatives() do
         c.solution.evals_fx_outofplace += 1
 
-<<<<<<< HEAD
         c.default_t = t
     end
 
     return evaluateModel(nfmu, c, x; p=p)
-=======
-        t = unsense(t)
-        c.next_t = t
-    end
-
-    return evaluateReModel(nfmu, c, x, p)
-
->>>>>>> 52da3858
 end
 
 ##### EVENT HANDLING END
@@ -989,10 +708,7 @@
 
     nfmu.tspan = tspan
     nfmu.x0 = x_start
-<<<<<<< HEAD
     nfmu.p = p 
-=======
->>>>>>> 52da3858
 
     ignore_derivatives() do
         @debug "ME_NeuralFMU..."
@@ -1125,13 +841,8 @@
             c.solution.eigenvalues = SavedValues(recordEigenvaluesType, Tuple{dtypes...})
             
             savingCB = nothing
-<<<<<<< HEAD
             if isnothing(saveat)
                 savingCB = SavingCallback((u,t,integrator) -> saveEigenvalues(nfmu, c, u, t, integrator, recordEigenvaluesSensitivity), 
-=======
-            if saveat === nothing
-                savingCB = SavingCallback((u,t,integrator) -> saveEigenvalues(nfmu, c, u, p, t, integrator, recordEigenvaluesSensitivity), 
->>>>>>> 52da3858
                                           c.solution.eigenvalues)
             else
                 savingCB = SavingCallback((u,t,integrator) -> saveEigenvalues(nfmu, c, u, p, t, integrator, recordEigenvaluesSensitivity), 
@@ -1145,32 +856,11 @@
 
     prob = nothing
 
-<<<<<<< HEAD
     ff = ODEFunction{true}((dx, x, p, t) -> fx(nfmu, c, dx, x, p, t)) # tgrad=nothing
     prob = ODEProblem{true}(ff, nfmu.x0, nfmu.tspan, p)
-=======
-    if inPlace
-        ff = ODEFunction{true}((dx, x, p, t) -> fx(nfmu, c, dx, x, p, t), 
-                               tgrad=nothing)
-        prob = ODEProblem{true}(ff, nfmu.x0, nfmu.tspan, p)
-    else 
-        ff = ODEFunction{false}((x, p, t) -> fx(nfmu, c, x, p, t), 
-                                tgrad=nothing) # zero_tgrad)
-        prob = ODEProblem{false}(ff, nfmu.x0, nfmu.tspan, p)
-    end
->>>>>>> 52da3858
 
     if isnothing(sensealg)
-<<<<<<< HEAD
         sensealg = ReverseDiffAdjoint() 
-=======
-        # when using state events, we (currently) need AD-through-Solver
-        if c.fmu.hasStateEvents && c.fmu.executionConfig.handleStateEvents
-            sensealg = ReverseDiffAdjoint() # Support for multi-state-event simulations, but a little bit slower than QuadratureAdjoint
-        else # otherwise, we can use the faster Adjoint-over-Solver
-            sensealg = QuadratureAdjoint(; autojacvec=ReverseDiffVJP()) # Faster than ReverseDiffAdjoint
-        end
->>>>>>> 52da3858
     end
 
     args = Vector{Any}()
@@ -1441,7 +1131,6 @@
         @assert false "Unknown `gradient=$(gradient)`, supported are `:ForwardDiff`, `:Zygote`, `:FiniteDiff` and `:ReverseDiff`."
     end
 
-<<<<<<< HEAD
     ### check gradient is valid 
 
     # [Todo] Better!
@@ -1459,36 +1148,6 @@
         @warn "Gradient determination with $(gradient) failed, because gradient contains `NaNs` and/or `nothing`.\nThis might be because the FMU is throwing redundant events, which is currently not supported.\nTrying ForwardDiff as back-up.\nIf this message gets printed (almost) every step, consider using keyword `gradient=:ForwardDiff` to fix ForwardDiff as sensitivity system."
         gradient = :ForwardDiff
         computeGradient!(jac, loss, params, gradient, chunk_size, multiObjective)
-=======
-end
-
-# WIP
-function trainStep(loss, params, gradient, chunk_size, optim::Optim.AbstractOptimizer, printStep, proceed_on_assert, cb; state=nothing)
-
-    try
-        if isnothing(state)
-            state = initial_state(optim, options, d, initial_x)
-        end
-                
-        for j in 1:length(params)
-
-            grad = computeGradient(loss, params[j], gradient, chunk_size)
-            
-            @assert !isnothing(grad) "Gradient nothing!"
-
-            update_state!(d, state, optim)
-
-            step = Flux.Optimise.apply!(optim, params[j], grad)
-            params[j] .-= step
-
-            if printStep
-                @info "Grad: Min = $(min(abs.(grad)...))   Max = $(max(abs.(grad)...))"
-                @info "Step: Min = $(min(abs.(step)...))   Max = $(max(abs.(step)...))"
-            end
-        end    
-
-    catch e
->>>>>>> 52da3858
 
         if multiObjective
             grads = collect(jac[i,:] for i in 1:size(jac)[1])
@@ -1517,18 +1176,7 @@
 
             step = FMIFlux.apply!(optim, params[j])
 
-<<<<<<< HEAD
             lock(lk_TrainApply) do
-=======
-            if gradient != :ForwardDiff && (has_nan || has_nothing)
-                @warn "Gradient determination with $(gradient) failed, because gradient contains `NaNs` and/or `nothing`.\nTrying ForwardDiff as back-up.\nIf this message gets printed (almost) every step, consider using keyword `gradient=:ForwardDiff` to fix ForwardDiff as sensitivity system."
-                gradient = :ForwardDiff
-                grads = computeGradient(loss, params[j], gradient, chunk_size, multiObjective)
-            end
-
-            has_nan = any(collect(any(isnan.(grad)) for grad in grads))
-            has_nothing = any(collect(any(isnothing.(grad)) for grad in grads)) || any(isnothing.(grads))
->>>>>>> 52da3858
                 
                 params[j] .-= step
 
@@ -1607,119 +1255,10 @@
     train!(loss, params, data, optim; kwargs...)
 end
 
-<<<<<<< HEAD
 function train!(loss, params::Union{Flux.Params, Zygote.Params, AbstractVector{<:AbstractVector{<:Real}}}, data, optim::Flux.Optimise.AbstractOptimiser; gradient::Symbol=:ReverseDiff, chunk_size::Union{Integer, Symbol}=:auto_fmiflux, multiObjective::Bool=false, kwargs...) 
     if length(params) <= 0 || length(params[1]) <= 0 
         @warn "train!(...): Empty parameter array, training on an empty parameter array doesn't make sense."
         return 
-=======
-# checks gradient determination for all available sensitivity configurations, see:
-# https://docs.sciml.ai/SciMLSensitivity/stable/manual/differential_equation_sensitivities/
-using FMIImport.SciMLSensitivity
-function checkSensalgs!(loss, neuralFMU::Union{ME_NeuralFMU, CS_NeuralFMU}; 
-                        gradients=(:ForwardDiff, :ReverseDiff, :Zygote), # :FiniteDiff is slow ...
-                        max_msg_len=192, chunk_size=32, 
-                        OtD_autojacvecs=(false, true, TrackerVJP(), ZygoteVJP(), ReverseDiffVJP()), # EnzymeVJP() deadlocks in the current release xD
-                        OtD_sensealgs=(BacksolveAdjoint, InterpolatingAdjoint, QuadratureAdjoint),
-                        OtD_checkpointings=(true, false),
-                        DtO_sensealgs=(ReverseDiffAdjoint, ZygoteAdjoint, TrackerAdjoint, ForwardDiffSensitivity),
-                        multiObjective::Bool=false,
-                        bestof::Int=2,
-                        timeout_seconds::Real=60.0,
-                        kwargs...)
-
-    params = Flux.params(neuralFMU)   
-    initial_sensalg = neuralFMU.fmu.executionConfig.sensealg
-
-    best_timing = Inf
-    best_gradient = nothing 
-    best_sensealg = nothing
-
-    printstyled("Mode: Optimize-then-Discretize\n")
-    for gradient ∈ gradients
-        printstyled("\tGradient: $(gradient)\n")
-        
-        for sensealg ∈ OtD_sensealgs
-            printstyled("\t\tSensealg: $(sensealg)\n")
-            for checkpointing ∈ OtD_checkpointings
-                printstyled("\t\t\tCheckpointing: $(checkpointing)\n")
-
-                if sensealg == QuadratureAdjoint && checkpointing 
-                    printstyled("\t\t\t\tQuadratureAdjoint doesn't implement checkpointing, skipping ...\n")
-                    continue 
-                end
-
-                for autojacvec ∈ OtD_autojacvecs
-                    printstyled("\t\t\t\tAutojacvec: $(autojacvec)\n")
-                
-                    if sensealg ∈ (BacksolveAdjoint, InterpolatingAdjoint)
-                        neuralFMU.fmu.executionConfig.sensealg = sensealg(; autojacvec=autojacvec, chunk_size=chunk_size, checkpointing=checkpointing)
-                    else
-                        neuralFMU.fmu.executionConfig.sensealg = sensealg(; autojacvec=autojacvec, chunk_size=chunk_size)
-                    end
-
-                    call = () -> _tryrun(loss, params, gradient, chunk_size, 5, max_msg_len, multiObjective; timeout_seconds=timeout_seconds)
-                    for i in 1:bestof
-                        timing = call()
-
-                        if timing < best_timing
-                            best_timing = timing
-                            best_gradient = gradient 
-                            best_sensealg = neuralFMU.fmu.executionConfig.sensealg
-                        end
-                    end
-
-                end
-            end
-        end
-    end
-
-    printstyled("Mode: Discretize-then-Optimize\n")
-    for gradient ∈ gradients
-        printstyled("\tGradient: $(gradient)\n")
-        for sensealg ∈ DtO_sensealgs
-            printstyled("\t\tSensealg: $(sensealg)\n")
-
-            if sensealg == ForwardDiffSensitivity
-                neuralFMU.fmu.executionConfig.sensealg = sensealg(; chunk_size=chunk_size, convert_tspan=true)
-            else 
-                neuralFMU.fmu.executionConfig.sensealg = sensealg()
-            end
-
-            call = () -> _tryrun(loss, params, gradient, chunk_size, 3, max_msg_len, multiObjective; timeout_seconds=timeout_seconds)
-            for i in 1:bestof
-                timing = call()
-
-                if timing < best_timing
-                    best_timing = timing
-                    best_gradient = gradient 
-                    best_sensealg = neuralFMU.fmu.executionConfig.sensealg
-                end
-            end
-
-        end
-    end
-
-    neuralFMU.fmu.executionConfig.sensealg = initial_sensalg
-
-    printstyled("------------------------------\nBest time: $(best_timing)\nBest gradient: $(best_gradient)\nBest sensealg: $(best_sensealg)\n", color=:blue)
-
-    return nothing
-end
-
-# Thanks to:
-# https://discourse.julialang.org/t/help-writing-a-timeout-macro/16591/11
-function timeout(f, arg, seconds, fail)
-    tsk = @task f(arg...)
-    schedule(tsk)
-    Timer(seconds) do timer
-        istaskdone(tsk) || Base.throwto(tsk, InterruptException())
-    end
-    try
-        fetch(tsk)
-    catch _;
-        fail
->>>>>>> 52da3858
     end
     
     grad_buffer = nothing
