#
# Copyright (c) 2021 Tobias Thummerer, Lars Mikelsons
# Licensed under the MIT license. See LICENSE file in the project root for details.
#

using Flux
using DifferentialEquations
using FMIFlux, FMIZoo, Test
import FMIFlux.FMISensitivity.SciMLSensitivity.SciMLBase: RightRootFind, LeftRootFind
import FMIFlux: unsense
using FMIFlux.FMISensitivity.SciMLSensitivity.ForwardDiff, FMIFlux.FMISensitivity.SciMLSensitivity.ReverseDiff, FMIFlux.FMISensitivity.SciMLSensitivity.FiniteDiff, FMIFlux.FMISensitivity.SciMLSensitivity.Zygote
using FMIFlux.FMIImport, FMIFlux.FMIImport.FMICore, FMIZoo
using FMIFlux.FMIImport.FMICore: unsense
import LinearAlgebra:I

import Random 
Random.seed!(5678);

global solution = nothing
global events = 0

ENERGY_LOSS = 0.7 
RADIUS = 0.0
GRAVITY = 9.81
DBL_MIN = 1e-10 # 2.2250738585072013830902327173324040642192159804623318306e-308

NUMEVENTS = 4

t_start = 0.0
t_step = 0.05
t_stop = 2.0
tData = t_start:t_step:t_stop
posData = ones(Float64, length(tData))
x0_bb = [1.0, 0.0]

numStates = 2
solver = Tsit5()

Wr = zeros(2,2) # rand(2,2)*1e-12
br = zeros(2) #rand(2)*1e-12

W1 = [1.0 0.0; 0.0 1.0]         - Wr
b1 = [0.0, 0.0]                 - br
W2 = [1.0 0.0; 0.0 1.0]         - Wr
b2 = [0.0, 0.0]                 - br

∂xn_∂xp = [0.0 0.0; 0.0 -ENERGY_LOSS]

# setup BouncingBallODE 
fx = function(x)
    return [x[2], -GRAVITY] 
end

fx_bb = function(dx, x, p, t)
    dx[:] = re_bb(p)(x)
    return nothing
end

net_bb = Chain(#Dense(W1, b1, identity),
            fx,
            Dense(W2, b2, identity))
p_net_bb, re_bb = Flux.destructure(net_bb)

ff = ODEFunction{true}(fx_bb) 
prob_bb = ODEProblem{true}(ff, x0_bb, (t_start, t_stop), p_net_bb)

condition = function(out, x, t, integrator)
    #x = re_bb(p_net_bb)[1](x)
    out[1] = x[1]-RADIUS
end

<<<<<<< HEAD
function condition_double(out, x, t, integrator)
    out[1] = x[1]-RADIUS
    out[2] = x[1]-RADIUS + 1e-12
end

function affect_right!(integrator, idx)

    @info "affect_right! triggered by #$(idx)"

    if idx == 1
        # event #1 is handeled as "dummy" (e.g. discrete state change)
        return 
    end

=======
time_choice = function(integrator)
    ts = [0.451523640985728, 1.083656738365748, 1.5261499065317576, 1.8358951242479626]
    i = 1 
    while ts[i] <= integrator.t 
        i += 1

        if i > length(ts)
            return nothing 
        end
    end

    return ts[i]
end

affect_right! = function(integrator, idx)

    #@info "affect_right! triggered by #$(idx)"

    # if idx == 1
    #     # event #1 is handeled as "dummy" (e.g. discrete state change)
    #     return 
    # end

    if idx > 0
        out = zeros(1)
        x = integrator.u
        t = integrator.t
        condition(out, unsense(x), unsense(t), integrator)
        if sign(out[idx]) > 0.0
            @info "Event for bouncing ball (white-box) triggered, but not valid!"
            return nothing 
        end
    end
    
>>>>>>> f00606b3
    s_new = RADIUS + DBL_MIN
    v_new = -integrator.u[2]*ENERGY_LOSS
    u_new = [s_new, v_new]

    global events 
    events += 1
<<<<<<< HEAD
    @info "[$(events)] New state at $(integrator.t) is $(u_new) triggered by #$(idx)"

    integrator.u .= u_new
end
function affect_left!(integrator, idx)

    @info "affect_left! triggered by #$(idx)"

    if idx == 1
        # event #1 is handeled as "dummy" (e.g. discrete state change)
        return 
=======
    #@info "[$(events)] New state at $(integrator.t) is $(u_new) triggered by #$(idx)"

    integrator.u .= u_new
end
affect_left! = function(integrator, idx)

    #@info "affect_left! triggered by #$(idx)"

    # if idx == 1
    #     # event #1 is handeled as "dummy" (e.g. discrete state change)
    #     return 
    # end

    out = zeros(1)
    x = integrator.u
    t = integrator.t
    condition(out, unsense(x), unsense(t), integrator)
    if sign(out[idx]) < 0.0
        @warn "Event for bouncing ball triggered, but not valid!"
        return nothing 
>>>>>>> f00606b3
    end

    s_new = integrator.u[1]
    v_new = -integrator.u[2]*ENERGY_LOSS
    u_new = [s_new, v_new]

    global events 
    events += 1
<<<<<<< HEAD
    @info "[$(events)] New state at $(integrator.t) is $(u_new)"
=======
    #@info "[$(events)] New state at $(integrator.t) is $(u_new)"
>>>>>>> f00606b3

    integrator.u .= u_new
end

<<<<<<< HEAD
NUMEVENTINDICATORS = 2
rightCb = VectorContinuousCallback(condition_double,
                                   affect_right!,
                                   NUMEVENTINDICATORS;
                                   rootfind=RightRootFind, save_positions=(false, false))
leftCb = VectorContinuousCallback(condition_double,
=======
NUMEVENTINDICATORS = 1 # 2
rightCb = VectorContinuousCallback(condition, #_double,
                                   affect_right!,
                                   NUMEVENTINDICATORS;
                                   rootfind=RightRootFind, save_positions=(false, false))
leftCb = VectorContinuousCallback(condition, #_double,
>>>>>>> f00606b3
                                   affect_left!,
                                   NUMEVENTINDICATORS;
                                   rootfind=LeftRootFind, save_positions=(false, false))

timeCb = IterativeCallback(time_choice,
                    (indicator) -> affect_right!(indicator, 0), 
                    Float64; 
                    initial_affect=false,
                    save_positions=(false, false))

# load FMU for NeuralFMU
#fmu = fmi2Load("BouncingBall", "ModelicaReferenceFMUs", "0.0.25"; type=:ME)
#fmu_params = nothing
fmu = fmi2Load("BouncingBall1D", "Dymola", "2022x"; type=:ME)
fmu_params = Dict("damping" => 0.7, "mass_radius" => 0.0, "mass_s_min" => DBL_MIN)
fmu.executionConfig.isolatedStateDependency = true

net = Chain(#Dense(W1, b1, identity),
            x -> fmu(;x=x, dx_refs=:all), 
            Dense(W2, b2, identity))

prob = ME_NeuralFMU(fmu, net, (t_start, t_stop)) 
prob.snapshots = true # needed for correct snesitivities

# ANNs 

losssum = function(p; sensealg=nothing)
    global posData
    posNet = mysolve(p; sensealg=sensealg)

    return Flux.Losses.mae(posNet, posData)
end

losssum_bb = function(p; sensealg=nothing, root=:Right)
    global posData
    posNet = mysolve_bb(p; sensealg=sensealg, root=root)
    
    return Flux.Losses.mae(posNet, posData)
end

mysolve = function(p; sensealg=nothing)
    global solution, events # write
    global prob, x0_bb, posData, solver # read-only
    events = 0

    solution = prob(x0_bb; p=p, solver=solver, saveat=tData, parameters=fmu_params)

    return collect(u[1] for u in solution.states.u)
end

mysolve_bb = function(p; sensealg=nothing, root=:Right)
    global solution # write 
    global prob_bb, solver, events # read
    events = 0

    callback = nothing
    if root == :Right 
        callback = CallbackSet(rightCb)
    elseif root == :Left
        callback = CallbackSet(leftCb)
    elseif root == :Time
        callback = CallbackSet(timeCb)
    else
        @assert false "unknwon root `$(root)`"
    end
    solution = solve(prob_bb; p=p, alg=solver, saveat=tData, callback=callback, sensealg=sensealg)

    if !isa(solution, AbstractArray)
        if solution.retcode != FMIFlux.ReturnCode.Success
            @error "Solution failed!"
            return Inf 
        end

        return collect(u[1] for u in solution.u)
    else
        return solution[1,:] # collect(solution[:,i] for i in 1:size(solution)[2]) 
    end
end

p_net = Flux.params(prob)[1]

using FMIFlux.FMISensitivity.SciMLSensitivity
sensealg = ReverseDiffAdjoint() # InterpolatingAdjoint(autojacvec=ReverseDiffVJP(false)) #  

c = nothing
c, _ = FMIFlux.prepareSolveFMU(prob.fmu, c, fmi2TypeModelExchange, nothing, nothing, nothing, nothing, nothing, prob.parameters, prob.tspan[1], prob.tspan[end], nothing; x0=prob.x0, handleEvents=FMIFlux.handleEvents, cleanup=true)

### START CHECK CONDITIONS 

condition_bb_check = function(x)
    buffer = similar(x, 1)
    condition(buffer, x, t_start, nothing)
    return buffer 
end
condition_nfmu_check = function(x)
    buffer = similar(x, 1)
    FMIFlux.condition!(prob, FMIFlux.getComponent(prob), buffer, x, t_start, nothing, [UInt32(1)])
    return buffer 
end
jac_fwd1 = ForwardDiff.jacobian(condition_bb_check, x0_bb)
jac_fwd2 = ForwardDiff.jacobian(condition_nfmu_check, x0_bb)

jac_rwd1 = ReverseDiff.jacobian(condition_bb_check, x0_bb)
jac_rwd2 = ReverseDiff.jacobian(condition_nfmu_check, x0_bb)

jac_fin1 = FiniteDiff.finite_difference_jacobian(condition_bb_check, x0_bb)
jac_fin2 = FiniteDiff.finite_difference_jacobian(condition_nfmu_check, x0_bb)

atol = 1e-6
@test isapprox(jac_fin1, jac_fwd1; atol=atol)
@test isapprox(jac_fin1, jac_rwd1; atol=atol)
@test isapprox(jac_fin2, jac_fwd2; atol=atol)
@test isapprox(jac_fin2, jac_rwd2; atol=atol)

### START CHECK AFFECT

affect_bb_check = function(x)

    # convert TrackedArrays to Array{<:TrackedReal,1}
    if !isa(x, AbstractVector{<:Float64})
        x = [x...]
    else
        x = copy(x)
    end

    integrator = (t=t_start, u=x)
    affect_right!(integrator, 1)
    return integrator.u
end
affect_nfmu_check = function(x)
    global prob

    # convert TrackedArrays to Array{<:TrackedReal,1}
    if !isa(x, AbstractVector{<:Float64})
        x = [x...]
    else
        x = copy(x)
    end
    
    c, _ = FMIFlux.prepareSolveFMU(prob.fmu, nothing, fmi2TypeModelExchange, nothing, nothing, nothing, nothing, nothing, fmu_params, prob.tspan[1], prob.tspan[end], nothing; x0=unsense(x), handleEvents=FMIFlux.handleEvents, cleanup=true)

    integrator = (t=t_start, u=x, opts=(internalnorm=(a,b)->1.0,) )
    FMIFlux.affectFMU!(prob, c, integrator, 1)
    
    return integrator.u
end
#t_event_time = 0.451523640985728
x_event_left = [-1.0, -1.0] # [-3.808199081191736e-15, -4.429446918069994]
x_event_right = [0.0, 0.7] # [2.2250738585072014e-308, 3.1006128426489954]
x_no_event = [0.1, -1.0]

@test isapprox(affect_bb_check(x_event_left), x_event_right; atol=1e-4)
@test isapprox(affect_nfmu_check(x_event_left), x_event_right; atol=1e-4)

jac_con1 = ForwardDiff.jacobian(affect_bb_check, x_event_left)
jac_con2 = ForwardDiff.jacobian(affect_nfmu_check, x_event_left)

@test isapprox(jac_con1, ∂xn_∂xp; atol=1e-4)
@test isapprox(jac_con2, ∂xn_∂xp; atol=1e-4)

jac_con1 = ReverseDiff.jacobian(affect_bb_check, x_event_left)
jac_con2 = ReverseDiff.jacobian(affect_nfmu_check, x_event_left)

@test isapprox(jac_con1, ∂xn_∂xp; atol=1e-4)
@test isapprox(jac_con2, ∂xn_∂xp; atol=1e-4)

# [Note] checking via FiniteDiff is not possible here, because finite differences offsets might not trigger the events at all

# no-event 

@test isapprox(affect_bb_check(x_no_event), x_no_event; atol=1e-4)
@test isapprox(affect_nfmu_check(x_no_event), x_no_event; atol=1e-4)

jac_con1 = ForwardDiff.jacobian(affect_bb_check, x_no_event)
jac_con2 = ForwardDiff.jacobian(affect_nfmu_check, x_no_event)

@test isapprox(jac_con1, I; atol=1e-4)
@test isapprox(jac_con2, I; atol=1e-4)

jac_con1 = ReverseDiff.jacobian(affect_bb_check, x_no_event)
jac_con2 = ReverseDiff.jacobian(affect_nfmu_check, x_no_event)

@test isapprox(jac_con1, I; atol=1e-4)
@test isapprox(jac_con2, I; atol=1e-4)

###

# Solution (plain)
losssum(p_net; sensealg=sensealg) 
@test length(solution.events) == NUMEVENTS

losssum_bb(p_net_bb; sensealg=sensealg) 
@test events == NUMEVENTS

# Solution FWD (FMU)
grad_fwd_f = ForwardDiff.gradient(p -> losssum(p; sensealg=sensealg), p_net)
@test length(solution.events) == NUMEVENTS 

# Solution FWD (right)
root = :Right
grad_fwd_r = ForwardDiff.gradient(p -> losssum_bb(p; sensealg=sensealg, root=root), p_net_bb)
@test events == NUMEVENTS

# Solution FWD (left)
root = :Left
grad_fwd_l = ForwardDiff.gradient(p -> losssum_bb(p; sensealg=sensealg, root=root), p_net_bb)
@test events == NUMEVENTS

# Solution FWD (time)
root = :Time
grad_fwd_t = ForwardDiff.gradient(p -> losssum_bb(p; sensealg=sensealg, root=root), p_net_bb)
@test events == NUMEVENTS

# Solution RWD (FMU)
grad_rwd_f = ReverseDiff.gradient(p -> losssum(p; sensealg=sensealg), p_net)
@test length(solution.events) == NUMEVENTS 

# Solution RWD (right)
root = :Right
grad_rwd_r = ReverseDiff.gradient(p -> losssum_bb(p; sensealg=sensealg, root=root), p_net_bb)
@test events == NUMEVENTS

# Solution RWD (left)
root = :Left
grad_rwd_l = ReverseDiff.gradient(p -> losssum_bb(p; sensealg=sensealg, root=root), p_net_bb)
@test events == NUMEVENTS

# Solution RWD (time)
root = :Time
grad_rwd_t = ReverseDiff.gradient(p -> losssum_bb(p; sensealg=sensealg, root=root), p_net_bb)
@test events == NUMEVENTS

# Ground Truth
grad_fin_r = FiniteDiff.finite_difference_gradient(p -> losssum_bb(p; sensealg=sensealg, root=:Right), p_net_bb, Val{:central}; absstep=1e-6)
grad_fin_l = FiniteDiff.finite_difference_gradient(p -> losssum_bb(p; sensealg=sensealg, root=:Left), p_net_bb, Val{:central}; absstep=1e-6)
grad_fin_t = FiniteDiff.finite_difference_gradient(p -> losssum_bb(p; sensealg=sensealg, root=:Time), p_net_bb, Val{:central}; absstep=1e-6)
grad_fin_f = FiniteDiff.finite_difference_gradient(p -> losssum(p; sensealg=sensealg), p_net, Val{:central}; absstep=1e-6)

atol = 1e-3
inds = collect(1:length(p_net))
#deleteat!(inds, 1:6)

# check if finite differences match together
@test isapprox(grad_fin_f[inds], grad_fin_r[inds]; atol=atol)
@test isapprox(grad_fin_f[inds], grad_fin_l[inds]; atol=atol)

@test isapprox(grad_fin_f[inds], grad_fwd_f[inds]; atol=atol)
@test isapprox(grad_fin_f[inds], grad_rwd_f[inds]; atol=atol)

# Jacobian Test

jac_fwd_r = ForwardDiff.jacobian(p -> mysolve_bb(p; sensealg=sensealg), p_net)
jac_fwd_f = ForwardDiff.jacobian(p -> mysolve(p; sensealg=sensealg), p_net)

jac_rwd_r = ReverseDiff.jacobian(p -> mysolve_bb(p; sensealg=sensealg), p_net)
jac_rwd_f = ReverseDiff.jacobian(p -> mysolve(p; sensealg=sensealg), p_net)

# [TODO] why this?!
jac_rwd_r[2:end,:] = jac_rwd_r[2:end,:] .- jac_rwd_r[1:end-1,:]
jac_rwd_f[2:end,:] = jac_rwd_f[2:end,:] .- jac_rwd_f[1:end-1,:]

jac_fin_r = FiniteDiff.finite_difference_jacobian(p -> mysolve_bb(p; sensealg=sensealg), p_net)
jac_fin_f = FiniteDiff.finite_difference_jacobian(p -> mysolve(p; sensealg=sensealg), p_net)

###

atol = 1e-2
@test isapprox(jac_fin_f[:, inds], jac_fin_r[:, inds]; atol=atol)
@test isapprox(jac_fin_f[:, inds], jac_fwd_f[:, inds]; atol=atol)
@test isapprox(jac_fin_f[:, inds], jac_rwd_f[:, inds]; atol=atol)

###

fmi2Unload(fmu)<|MERGE_RESOLUTION|>--- conflicted
+++ resolved
@@ -69,22 +69,6 @@
     out[1] = x[1]-RADIUS
 end
 
-<<<<<<< HEAD
-function condition_double(out, x, t, integrator)
-    out[1] = x[1]-RADIUS
-    out[2] = x[1]-RADIUS + 1e-12
-end
-
-function affect_right!(integrator, idx)
-
-    @info "affect_right! triggered by #$(idx)"
-
-    if idx == 1
-        # event #1 is handeled as "dummy" (e.g. discrete state change)
-        return 
-    end
-
-=======
 time_choice = function(integrator)
     ts = [0.451523640985728, 1.083656738365748, 1.5261499065317576, 1.8358951242479626]
     i = 1 
@@ -119,26 +103,12 @@
         end
     end
     
->>>>>>> f00606b3
     s_new = RADIUS + DBL_MIN
     v_new = -integrator.u[2]*ENERGY_LOSS
     u_new = [s_new, v_new]
 
     global events 
     events += 1
-<<<<<<< HEAD
-    @info "[$(events)] New state at $(integrator.t) is $(u_new) triggered by #$(idx)"
-
-    integrator.u .= u_new
-end
-function affect_left!(integrator, idx)
-
-    @info "affect_left! triggered by #$(idx)"
-
-    if idx == 1
-        # event #1 is handeled as "dummy" (e.g. discrete state change)
-        return 
-=======
     #@info "[$(events)] New state at $(integrator.t) is $(u_new) triggered by #$(idx)"
 
     integrator.u .= u_new
@@ -159,7 +129,6 @@
     if sign(out[idx]) < 0.0
         @warn "Event for bouncing ball triggered, but not valid!"
         return nothing 
->>>>>>> f00606b3
     end
 
     s_new = integrator.u[1]
@@ -168,30 +137,17 @@
 
     global events 
     events += 1
-<<<<<<< HEAD
-    @info "[$(events)] New state at $(integrator.t) is $(u_new)"
-=======
     #@info "[$(events)] New state at $(integrator.t) is $(u_new)"
->>>>>>> f00606b3
 
     integrator.u .= u_new
 end
 
-<<<<<<< HEAD
-NUMEVENTINDICATORS = 2
-rightCb = VectorContinuousCallback(condition_double,
-                                   affect_right!,
-                                   NUMEVENTINDICATORS;
-                                   rootfind=RightRootFind, save_positions=(false, false))
-leftCb = VectorContinuousCallback(condition_double,
-=======
 NUMEVENTINDICATORS = 1 # 2
 rightCb = VectorContinuousCallback(condition, #_double,
                                    affect_right!,
                                    NUMEVENTINDICATORS;
                                    rootfind=RightRootFind, save_positions=(false, false))
 leftCb = VectorContinuousCallback(condition, #_double,
->>>>>>> f00606b3
                                    affect_left!,
                                    NUMEVENTINDICATORS;
                                    rootfind=LeftRootFind, save_positions=(false, false))
