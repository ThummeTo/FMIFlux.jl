#
# Copyright (c) 2021 Tobias Thummerer, Lars Mikelsons
# Licensed under the MIT license. See LICENSE file in the project root for details.
#

using FMIFlux
using Test
using FMIZoo

using FMIFlux.FMIImport: fmi2StringToValueReference, fmi2ValueReference, prepareSolveFMU
using FMIFlux.FMIImport: FMU2_EXECUTION_CONFIGURATION_NO_FREEING, FMU2_EXECUTION_CONFIGURATION_NO_RESET, FMU2_EXECUTION_CONFIGURATION_RESET
using FMIFlux: fmi2GetSolutionState, fmi2GetSolutionValue, fmi2GetSolutionTime

exportingToolsWindows =  [("Dymola", "2022x")] # [("ModelicaReferenceFMUs", "0.0.25")]
exportingToolsLinux = [("Dymola", "2022x")]

# number of training steps to perform
global NUMSTEPS = 10
global GRADIENT = nothing 
global EXPORTINGTOOL = nothing 
global EXPORTINGVERSION = nothing

# enable assertions for warnings/errors for all default execution configurations 
for exec in [FMU2_EXECUTION_CONFIGURATION_NO_FREEING, FMU2_EXECUTION_CONFIGURATION_NO_RESET, FMU2_EXECUTION_CONFIGURATION_RESET]
    exec.assertOnError = true
    exec.assertOnWarning = true
end

function runtests(exportingTool)

    global EXPORTINGTOOL = exportingTool[1]
    global EXPORTINGVERSION = exportingTool[2]
    @info    "Testing FMUs exported from $(EXPORTINGTOOL) ($(EXPORTINGVERSION))"
    @testset "Testing FMUs exported from $(EXPORTINGTOOL) ($(EXPORTINGVERSION))" begin

<<<<<<< HEAD
        for _GRADIENT ∈ (:ReverseDiff, :ForwardDiff) # , :FiniteDiff)
=======
        for _GRADIENT ∈ (:ReverseDiff, :ForwardDiff)
>>>>>>> 52da3858
            
            global GRADIENT = _GRADIENT
            @info    "Gradient: $(GRADIENT)"
            @testset "Gradient: $(GRADIENT)" begin
    
                @info    "Layers (layers.jl)"
                @testset "Layers" begin
                    include("layers.jl")
                end

                @info    "ME-NeuralFMU (Continuous) (hybrid_ME.jl)"
                @testset "ME-NeuralFMU (Continuous)" begin
                    include("hybrid_ME.jl")
                end

                @info    "ME-NeuralFMU (Discontinuous) (hybrid_ME_dis.jl)"
                @testset "ME-NeuralFMU (Discontinuous)" begin
                    include("hybrid_ME_dis.jl")
                end

                @info    "NeuralFMU with FMU parameter optimization (fmu_params.jl)"
                @testset "NeuralFMU with FMU parameter optimization" begin
                    include("fmu_params.jl")
                end

                @info    "Training modes (train_modes.jl)"
                @testset "Training modes" begin
                    include("train_modes.jl")
                end

<<<<<<< HEAD
                @info    "Multi-threading (multi_threading.jl)"
                @testset "Multi-threading" begin
                    include("multi_threading.jl")
                end
=======
                # @info    "Multi-threading (multi_threading.jl)"
                # @testset "Multi-threading" begin
                #     include("multi_threading.jl")
                # end
>>>>>>> 52da3858

                @info    "CS-NeuralFMU (hybrid_CS.jl)"
                @testset "CS-NeuralFMU" begin
                    include("hybrid_CS.jl")
                end

                @info    "Multiple FMUs (multi.jl)"
                @testset "Multiple FMUs" begin
                    include("multi.jl")
                end

                @info    "Batching (batching.jl)"
                @testset "Batching" begin
                    include("batching.jl")
                end
<<<<<<< HEAD

                @info    "Optimizers from Optim.jl (optim.jl)"
                @testset "Optim" begin
                    include("optim.jl")
                end
            end
        end

        @info    "Solution Gradients (solution_gradients.jl)"
        @testset "Solution Gradients" begin
            include("solution_gradients.jl")
        end

=======
            end
        end

>>>>>>> 52da3858
        @info    "Benchmark: Supported sensitivities (supported_sensitivities.jl)"
        @testset "Benchmark: Supported sensitivities " begin
            include("supported_sensitivities.jl")
        end
   
    end
end

@testset "FMIFlux.jl" begin
    if Sys.iswindows()
        @info "Automated testing is supported on Windows."
        for exportingTool in exportingToolsWindows
            runtests(exportingTool)
        end
    elseif Sys.islinux()
        @info "Automated testing is supported on Linux."
        for exportingTool in exportingToolsLinux
            runtests(exportingTool)
        end
    elseif Sys.isapple()
        @warn "Test-sets are currrently using Windows- and Linux-FMUs, automated testing for macOS is currently not supported."
    end
end<|MERGE_RESOLUTION|>--- conflicted
+++ resolved
@@ -33,11 +33,7 @@
     @info    "Testing FMUs exported from $(EXPORTINGTOOL) ($(EXPORTINGVERSION))"
     @testset "Testing FMUs exported from $(EXPORTINGTOOL) ($(EXPORTINGVERSION))" begin
 
-<<<<<<< HEAD
         for _GRADIENT ∈ (:ReverseDiff, :ForwardDiff) # , :FiniteDiff)
-=======
-        for _GRADIENT ∈ (:ReverseDiff, :ForwardDiff)
->>>>>>> 52da3858
             
             global GRADIENT = _GRADIENT
             @info    "Gradient: $(GRADIENT)"
@@ -68,17 +64,10 @@
                     include("train_modes.jl")
                 end
 
-<<<<<<< HEAD
                 @info    "Multi-threading (multi_threading.jl)"
                 @testset "Multi-threading" begin
                     include("multi_threading.jl")
                 end
-=======
-                # @info    "Multi-threading (multi_threading.jl)"
-                # @testset "Multi-threading" begin
-                #     include("multi_threading.jl")
-                # end
->>>>>>> 52da3858
 
                 @info    "CS-NeuralFMU (hybrid_CS.jl)"
                 @testset "CS-NeuralFMU" begin
@@ -94,7 +83,6 @@
                 @testset "Batching" begin
                     include("batching.jl")
                 end
-<<<<<<< HEAD
 
                 @info    "Optimizers from Optim.jl (optim.jl)"
                 @testset "Optim" begin
@@ -108,11 +96,6 @@
             include("solution_gradients.jl")
         end
 
-=======
-            end
-        end
-
->>>>>>> 52da3858
         @info    "Benchmark: Supported sensitivities (supported_sensitivities.jl)"
         @testset "Benchmark: Supported sensitivities " begin
             include("supported_sensitivities.jl")
