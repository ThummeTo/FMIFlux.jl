--- conflicted
+++ resolved
@@ -79,57 +79,36 @@
             @info    "Gradient: $(GRADIENT)"
             @testset "Gradient: $(GRADIENT)" begin
     
-                # @info    "Layers (layers.jl)"
-                # @testset "Layers" begin
-                #     include("layers.jl")
+                @info    "Layers (layers.jl)"
+                @testset "Layers" begin
+                    include("layers.jl")
+                end
+
+                @info    "ME-NeuralFMU (Continuous) (hybrid_ME.jl)"
+                @testset "ME-NeuralFMU (Continuous)" begin
+                    include("hybrid_ME.jl")
+                end
+
+                @info    "ME-NeuralFMU (Discontinuous) (hybrid_ME_dis.jl)"
+                @testset "ME-NeuralFMU (Discontinuous)" begin
+                    include("hybrid_ME_dis.jl")
+                end
+
+                @info    "NeuralFMU with FMU parameter optimization (fmu_params.jl)"
+                @testset "NeuralFMU with FMU parameter optimization" begin
+                    include("fmu_params.jl")
+                end
+
+                @info    "Training modes (train_modes.jl)"
+                @testset "Training modes" begin
+                    include("train_modes.jl")
+                end
+
+                # @info    "Multi-threading (multi_threading.jl)"
+                # @testset "Multi-threading" begin
+                #     include("multi_threading.jl")
                 # end
 
-<<<<<<< HEAD
-                # @info    "ME-NeuralFMU (Continuous) (hybrid_ME.jl)"
-                # @testset "ME-NeuralFMU (Continuous)" begin
-                #     include("hybrid_ME.jl")
-                # end
-
-                # @info    "ME-NeuralFMU (Discontinuous) (hybrid_ME_dis.jl)"
-                # @testset "ME-NeuralFMU (Discontinuous)" begin
-                #     include("hybrid_ME_dis.jl")
-                # end
-
-                # @info    "NeuralFMU with FMU parameter optimization (fmu_params.jl)"
-                # @testset "NeuralFMU with FMU parameter optimization" begin
-                #     include("fmu_params.jl")
-                # end
-
-                # @info    "Training modes (train_modes.jl)"
-                # @testset "Training modes" begin
-                #     include("train_modes.jl")
-                # end
-
-                # # @info    "Multi-threading (multi_threading.jl)"
-                # # @testset "Multi-threading" begin
-                # #     include("multi_threading.jl")
-                # # end
-
-                # @info    "CS-NeuralFMU (hybrid_CS.jl)"
-                # @testset "CS-NeuralFMU" begin
-                #     include("hybrid_CS.jl")
-                # end
-
-                # @info    "Multiple FMUs (multi.jl)"
-                # @testset "Multiple FMUs" begin
-                #     include("multi.jl")
-                # end
-
-                # @info    "Batching (batching.jl)"
-                # @testset "Batching" begin
-                #     include("batching.jl")
-                # end
-
-                # @info    "Optimizers from Optim.jl (optim.jl)"
-                # @testset "Optim" begin
-                #     include("optim.jl")
-                # end
-=======
                 @info    "CS-NeuralFMU (hybrid_CS.jl)"
                 @testset "CS-NeuralFMU" begin
                     include("hybrid_CS.jl")
@@ -150,7 +129,6 @@
                     include("optim.jl")
                 end
         
->>>>>>> f00606b3
             end
         end
 
