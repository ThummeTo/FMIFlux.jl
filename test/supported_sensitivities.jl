--- conflicted
+++ resolved
@@ -10,20 +10,13 @@
 import Random 
 Random.seed!(5678);
 
-<<<<<<< HEAD
 # boundaries
-=======
->>>>>>> 52da3858
 t_start = 0.0
 t_step = 0.1
 t_stop = 3.0
 tData = t_start:t_step:t_stop
-<<<<<<< HEAD
 posData = ones(length(tData))
 tspan = (t_start, t_stop)
-=======
-velData = sin.(tData)
->>>>>>> 52da3858
 
 # load FMU for NeuralFMU
 fmu = fmiLoad("SpringFrictionPendulum1D", EXPORTINGTOOL, EXPORTINGVERSION; type=:ME)
@@ -50,17 +43,12 @@
 # loss function for training
 function losssum(p)
     global nfmu, x0, posData
-<<<<<<< HEAD
     solution = nfmu(x0; p=p, saveat=tData)
-=======
-    solution = nfmu(x0; p=p)
->>>>>>> 52da3858
 
     if !solution.success
         return Inf 
     end
 
-<<<<<<< HEAD
     posNet = fmi2GetSolutionState(solution, 1; isIndex=true)
     
     return FMIFlux.Losses.mse(posNet, posData)
@@ -69,14 +57,6 @@
 solver = Tsit5()
 nfmu = ME_NeuralFMU(fmu, net, (t_start, t_stop), solver; saveat=tData) 
 nfmu.modifiedState = false
-=======
-    velNet = fmi2GetSolutionState(solution, 2; isIndex=true)
-    
-    return FMIFlux.Losses.mse(velNet, velData)
-end
-
-nfmu = ME_NeuralFMU(fmu, net, (t_start, t_stop); saveat=tData) 
->>>>>>> 52da3858
 
 FMIFlux.checkSensalgs!(losssum, nfmu)
 
