#
# Copyright (c) 2021 Tobias Thummerer, Lars Mikelsons
# Licensed under the MIT license. See LICENSE file in the project root for details.
#

using FMI
using Flux
using DifferentialEquations: Tsit5

import Random 
Random.seed!(5678);

t_start = 0.0
t_step = 0.1
t_stop = 3.0
tData = t_start:t_step:t_stop

# generate training data
realFMU = fmiLoad("BouncingBall1D", ENV["EXPORTINGTOOL"], ENV["EXPORTINGVERSION"])
realSimData = fmiSimulate(realFMU, t_start, t_stop; recordValues=["mass_s", "mass_v"], saveat=tData)
x0 = collect(realSimData.values.saveval[1])
@test x0 == [1.0, 0.0]

# setup traing data
posData = fmi2GetSolutionValue(realSimData, "mass_s")
velData = fmi2GetSolutionValue(realSimData, "mass_v")

# loss function for training
function losssum(p)
    global problem, x0, posData
    solution = problem(x0; p=p)

    posNet = fmi2GetSolutionState(solution, 1; isIndex=true)
    velNet = fmi2GetSolutionState(solution, 2; isIndex=true)
    
    Flux.Losses.mse(posNet, posData) + Flux.Losses.mse(velNet, velData)
end

# callback function for training
global iterCB = 0
global lastLoss = 0.0
function callb(p)
    global iterCB += 1
    global lastLoss

<<<<<<< HEAD
    if iterCB % 1 == 0
=======
    if iterCB % 10 == 0
>>>>>>> d25cf665
        loss = losssum(p[1])
        @info "Loss: $loss"

        # This test condition is not good, because when the FMU passes an event, the error might increase.  
        @test (loss < lastLoss) && (loss != lastLoss)
        lastLoss = loss
    end
end

vr = fmi2StringToValueReference(realFMU, "mass_m")

numStates = fmiGetNumberOfStates(realFMU)

# some NeuralFMU setups
nets = [] 

# 1. default ME-NeuralFMU (learn dynamics and states, almost-neutral setup, parameter count << 100)
net = Chain(Dense(numStates, numStates, tanh; init=Flux.identity_init),
            states -> fmiEvaluateME(realFMU, states), 
            Dense(numStates, numStates, identity; init=Flux.identity_init))
push!(nets, net)

# 2. default ME-NeuralFMU (learn dynamics)
net = Chain(states -> fmiEvaluateME(realFMU, states), 
            Dense(numStates, 16, tanh),
            Dense(16, 16, tanh),
            Dense(16, numStates))
push!(nets, net)

# 3. default ME-NeuralFMU (learn states)
net = Chain(Dense(numStates, 16, identity),
            Dense(16, 16, identity),
            Dense(16, numStates, identity),
            states -> fmiEvaluateME(realFMU, states))
push!(nets, net)

# 4. default ME-NeuralFMU (learn dynamics and states)
net = Chain(Dense(numStates, 16, leakyrelu),
            Dense(16, 16, leakyrelu),
            Dense(16, numStates),
            states -> fmiEvaluateME(realFMU, states),
            Dense(numStates, 16, tanh),
            Dense(16, 16, tanh),
            Dense(16, numStates))
push!(nets, net)

# 5. NeuralFMU with hard setting time to 0.0
net = Chain(states ->  fmiEvaluateME(realFMU, states), # not supported by this FMU:   states ->  fmiEvaluateME(realFMU, states, 0.0), 
            Dense(numStates, 8, tanh),
            Dense(8, 16, tanh),
            Dense(16, numStates))
push!(nets, net)

# 6. NeuralFMU with additional getter 
getVRs = [fmi2StringToValueReference(realFMU, "mass_s")]
numGetVRs = length(getVRs)
net = Chain(states ->  fmiEvaluateME(realFMU, states, realFMU.components[end].t, fmi2ValueReference[], Real[], getVRs), 
            Dense(numStates+numGetVRs, 8, tanh),
            Dense(8, 16, tanh),
            Dense(16, numStates))
push!(nets, net)

# 7. NeuralFMU with additional setter 
setVRs = [fmi2StringToValueReference(realFMU, "mass_m")]
numSetVRs = length(setVRs)
net = Chain(states ->  fmiEvaluateME(realFMU, states, realFMU.components[end].t, setVRs, [1.1]), 
            Dense(numStates, 8, tanh),
            Dense(8, 16, tanh),
            Dense(16, numStates))
push!(nets, net)

# 8. NeuralFMU with additional setter and getter
net = Chain(states ->  fmiEvaluateME(realFMU, states, realFMU.components[end].t, setVRs, [1.1], getVRs), 
            Dense(numStates+numGetVRs, 8, tanh),
            Dense(8, 16, tanh),
            Dense(16, numStates))
#ToDo: push!(nets, net)

# 9. Empty NeuralFMU
net = Chain(states ->  fmiEvaluateME(realFMU, states),
            Dense(ones(numStates, numStates), false,  identity))
push!(nets, net)

<<<<<<< HEAD
optim = Adam(1e-4)
=======
optim = Adam(1e-8)
>>>>>>> d25cf665
for i in 1:length(nets)
    @testset "Net setup #$i" begin
        global nets, problem, lastLoss, iterCB

        net = nets[i]
        problem = ME_NeuralFMU(realFMU, net, (t_start, t_stop), Tsit5(); saveat=tData)
        
        @test problem !== nothing

        solutionBefore = problem(x0)
        if solutionBefore.success
            @test length(solutionBefore.states.t) == length(tData)
            @test solutionBefore.states.t[1] == t_start
            @test solutionBefore.states.t[end] == t_stop
        end

        # train it ...
        p_net = Flux.params(problem)

        iterCB = 0
        lastLoss = losssum(p_net[1])
        @info "Start-Loss for net #$i: $lastLoss"
        FMIFlux.train!(losssum, p_net, Iterators.repeated((), 60), optim; cb=()->callb(p_net))

        # check results
        solutionAfter = problem(x0)
        if solutionAfter.success
            @test length(solutionAfter.states.t) == length(tData)
            @test solutionAfter.states.t[1] == t_start
            @test solutionAfter.states.t[end] == t_stop
        end
    end
end

fmiUnload(realFMU)<|MERGE_RESOLUTION|>--- conflicted
+++ resolved
@@ -43,11 +43,7 @@
     global iterCB += 1
     global lastLoss
 
-<<<<<<< HEAD
-    if iterCB % 1 == 0
-=======
     if iterCB % 10 == 0
->>>>>>> d25cf665
         loss = losssum(p[1])
         @info "Loss: $loss"
 
@@ -131,11 +127,7 @@
             Dense(ones(numStates, numStates), false,  identity))
 push!(nets, net)
 
-<<<<<<< HEAD
-optim = Adam(1e-4)
-=======
 optim = Adam(1e-8)
->>>>>>> d25cf665
 for i in 1:length(nets)
     @testset "Net setup #$i" begin
         global nets, problem, lastLoss, iterCB
