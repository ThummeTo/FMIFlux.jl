# ME-NeuralFMU from the Modelica Conference 2021
Tutorial by Johannes Stoljar, Tobias Thummerer

## License


```julia
# Copyright (c) 2021 Tobias Thummerer, Lars Mikelsons, Johannes Stoljar
# Licensed under the MIT license. 
# See LICENSE (https://github.com/thummeto/FMIFlux.jl/blob/main/LICENSE) file in the project root for details.
```

## Motivation
The Julia Package *FMIFlux.jl* is motivated by the application of hybrid modeling. This package enables the user to integrate his simulation model between neural networks (NeuralFMU). For this, the simulation model must be exported as FMU (functional mock-up unit), which corresponds to a widely used standard. The big advantage of hybrid modeling with artificial neural networks is, that the effects that are difficult to model (because they might be unknown) can be easily learned by the neural networks. For this purpose, the NeuralFMU is trained with measurement data containing the not modeled physical effect. The final product is a simulation model including the originally not modeled effects. Another big advantage of the NeuralFMU is that it works with little data, because the FMU already contains the characteristic functionality of the simulation and only the missing effects are added.

NeuralFMUs do not need to be as easy as in this example. Basically a NeuralFMU can combine different ANN topologies that manipulate any FMU-input (system state, system inputs, time) and any FMU-output (system state derivative, system outputs, other system variables). However, for this example a NeuralFMU topology as shown in the following picture is used.

![NeuralFMU.svg](https://github.com/thummeto/FMIFlux.jl/blob/main/docs/src/examples/pics/NeuralFMU.svg?raw=true)

*NeuralFMU (ME) from* [[1]](#Source).

## Introduction to the example
In this example, simplified modeling of a one-dimensional spring pendulum (without friction) is compared to a model of the same system that includes a nonlinear friction model. The FMU with the simplified model will be named *simpleFMU* in the following and the model with the friction will be named *realFMU*. At the beginning, the actual state of both simulations is shown, whereby clear deviations can be seen in the graphs. In addition, the initial states are changed for both models and these graphs are also contrasted, and the differences can again be clearly seen. The *realFMU* serves as a reference graph. The *simpleFMU* is then integrated into a NeuralFMU architecture and a training of the entire network is performed. After the training the final state is compared again to the *realFMU*. It can be clearly seen that by using the NeuralFMU, learning of the friction process has taken place.  


## Target group
The example is primarily intended for users who work in the field of first principle and/or hybrid modeling and are further interested in hybrid model building. The example wants to show how simple it is to combine FMUs with machine learning and to illustrate the advantages of this approach.


## Other formats
Besides, this [Jupyter Notebook](https://github.com/thummeto/FMIFlux.jl/blob/examples/examples/modelica_conference_2021.ipynb) there is also a [Julia file](https://github.com/thummeto/FMIFlux.jl/blob/examples/examples/modelica_conference_2021.jl) with the same name, which contains only the code cells. For the documentation there is a [Markdown file](https://github.com/thummeto/FMIFlux.jl/blob/examples/examples/modelica_conference_2021.md) corresponding to the notebook.  


## Getting started

### Installation prerequisites
|     | Description                       | Command                   | Alternative                                    |   
|:----|:----------------------------------|:--------------------------|:-----------------------------------------------|
| 1.  | Enter Package Manager via         | ]                         |                                                |
| 2.  | Install FMI via                   | add FMI                   | add " https://github.com/ThummeTo/FMI.jl "     |
| 3.  | Install FMIFlux via               | add FMIFlux               | add " https://github.com/ThummeTo/FMIFlux.jl " |
| 4.  | Install FMIZoo via                | add FMIZoo                | add " https://github.com/ThummeTo/FMIZoo.jl "  |
| 5.  | Install Flux via                  | add Flux                  |                                                |
| 6.  | Install DifferentialEquations via | add DifferentialEquations |                                                |
| 7.  | Install Plots via                 | add Plots                 |                                                |
| 8.  | Install Random via                | add Random                |                                                |

## Code section

To run the example, the previously installed packages must be included. 


```julia
# imports
using FMI
using FMIFlux
using FMIZoo
using Flux
using DifferentialEquations: Tsit5
import Plots

# set seed
import Random
Random.seed!(1234);
```

After importing the packages, the path to the *Functional Mock-up Units* (FMUs) is set. The exported FMU is a model meeting the *Functional Mock-up Interface* (FMI) Standard. The FMI is a free standard ([fmi-standard.org](http://fmi-standard.org/)) that defines a container and an interface to exchange dynamic models using a combination of XML files, binaries and C code zipped into a single file. 

The object-orientated structure of the *SpringPendulum1D* (*simpleFMU*) can be seen in the following graphic and corresponds to a simple modeling.

![svg](https://github.com/thummeto/FMIFlux.jl/blob/main/docs/src/examples/pics/SpringPendulum1D.svg?raw=true)

In contrast, the model *SpringFrictionPendulum1D* (*realFMU*) is somewhat more accurate, because it includes a friction component. 

![svg](https://github.com/thummeto/FMIFlux.jl/blob/main/docs/src/examples/pics/SpringFrictionPendulum1D.svg?raw=true)

Next, the start time and end time of the simulation are set. Finally, a step size is specified to store the results of the simulation at these time steps.


```julia
tStart = 0.0
tStep = 0.01
tStop = 4.0
tSave = collect(tStart:tStep:tStop)
```




    401-element Vector{Float64}:
     0.0
     0.01
     0.02
     0.03
     0.04
     0.05
     0.06
     0.07
     0.08
     0.09
     0.1
     0.11
     0.12
     ⋮
     3.89
     3.9
     3.91
     3.92
     3.93
     3.94
     3.95
     3.96
     3.97
     3.98
     3.99
     4.0



### RealFMU

In the next lines of code the FMU of the *realFMU* model from *FMIZoo.jl* is loaded and the information about the FMU is shown.  


```julia
realFMU = fmiLoad("SpringFrictionPendulum1D", "Dymola", "2022x")
fmiInfo(realFMU)
```

<<<<<<< HEAD
    ┌ Info: fmi2Unzip(...): Successfully unzipped 153 files at `/tmp/fmijl_guDXAz/SpringFrictionPendulum1D`.
    └ @ FMIImport /home/runner/.julia/packages/FMIImport/1Yngw/src/FMI2_ext.jl:90
    ┌ Info: fmi2Load(...): FMU resources location is `file:////tmp/fmijl_guDXAz/SpringFrictionPendulum1D/resources`
    └ @ FMIImport /home/runner/.julia/packages/FMIImport/1Yngw/src/FMI2_ext.jl:221
=======
    ┌ Info: fmi2Unzip(...): Successfully unzipped 153 files at `/tmp/fmijl_zvQBFy/SpringFrictionPendulum1D`.
    └ @ FMIImport /home/runner/.julia/packages/FMIImport/g4GUl/src/FMI2_ext.jl:76
    ┌ Info: fmi2Load(...): FMU resources location is `file:////tmp/fmijl_zvQBFy/SpringFrictionPendulum1D/resources`
    └ @ FMIImport /home/runner/.julia/packages/FMIImport/g4GUl/src/FMI2_ext.jl:192
>>>>>>> 6d2f15da
    ┌ Info: fmi2Load(...): FMU supports both CS and ME, using CS as default if nothing specified.
    └ @ FMIImport /home/runner/.julia/packages/FMIImport/1Yngw/src/FMI2_ext.jl:224


    #################### Begin information for FMU ####################
    	Model name:			SpringFrictionPendulum1D
    	FMI-Version:			2.0
    	GUID:				{2e178ad3-5e9b-48ec-a7b2-baa5669efc0c}
    	Generation tool:		Dymola Version 2022x (64-bit), 2021-10-08
    	Generation time:		2022-05-19T06:54:12Z
    	Var. naming conv.:		structured
    	Event indicators:		24
    	Inputs:				0
    	Outputs:			0
    	States:				2
    		33554432 ["mass.s"]
    		33554433 ["mass.v", "mass.v_relfric"]
    	Supports Co-Simulation:		true
    		Model identifier:	SpringFrictionPendulum1D
    		Get/Set State:		true
    		Serialize State:	true
    		Dir. Derivatives:	true
    		Var. com. steps:	true
    		Input interpol.:	true
    		Max order out. der.:	1
    	Supports Model-Exchange:	true
    		Model identifier:	SpringFrictionPendulum1D
    		Get/Set State:		true
    		Serialize State:	true
    		Dir. Derivatives:	true
    ##################### End information for FMU #####################


In the following two subsections, the *realFMU* is simulated twice with different initial states to show what effect the choice of initial states has.

#### Default initial states

In the next steps the parameters are defined. The first parameter is the initial position of the mass, which is initialized with $0.5m$, the second parameter is the initial velocity, which is initialized with $0\frac{m}{s}$. In the function `fmiSimulate()` the *realFMU* is simulated, still specifying the start and end time, the parameters and which variables are recorded. After the simulation is finished the result of the *realFMU* can be plotted. This plot also serves as a reference for the other model (*simpleFMU*). The extracted data will still be needed later on.


```julia
initStates = ["s0", "v0"]
x₀ = [0.5, 0.0]
params = Dict(zip(initStates, x₀))
vrs = ["mass.s", "mass.v", "mass.a", "mass.f"]

realSimData = fmiSimulate(realFMU, tStart, tStop; parameters=params, recordValues=vrs, saveat=tSave)
posReal = fmi2GetSolutionValue(realSimData, "mass.s")
velReal = fmi2GetSolutionValue(realSimData, "mass.v")
fmiPlot(realSimData)
```




    
![svg](modelica_conference_2021_files/modelica_conference_2021_12_0.svg)
    



#### Define functions

The structure of the previous code section is used more often in the further sections, so for clarity the previously explained code section for setting the paramters and simulating are combined into one function `simulate()`.


```julia
function simulate(FMU, initStates, x₀, variables, tStart, tStop, tSave)
    params = Dict(zip(initStates, x₀))
    return fmiSimulate(FMU, tStart, tStop; parameters=params, recordValues=variables, saveat=tSave)
end
```




    simulate (generic function with 1 method)



Also, a function to extract the position and velocity from the simulation data is created.


```julia
function extractPosVel(simData)
    if simData.states === nothing
        posData = fmi2GetSolutionValue(simData, "mass.s")
        velData = fmi2GetSolutionValue(simData, "mass.v")
    else
        posData = fmi2GetSolutionState(simData, 1; isIndex=true)
        velData = fmi2GetSolutionState(simData, 2; isIndex=true)
    end

    return posData, velData
end
```




    extractPosVel (generic function with 1 method)



#### Modified initial states

In contrast to the previous section, other initial states are selected. The position of the mass is initialized with $1.0m$ and the velocity is initialized with $-1.5\frac{m}{s}$. With the modified initial states the *realFMU* is simulated and a graph is generated.


```julia
xMod₀ = [1.0, -1.5]
realSimDataMod = simulate(realFMU, initStates, xMod₀, vrs, tStart, tStop, tSave)
fmiPlot(realSimDataMod)
```




    
![svg](modelica_conference_2021_files/modelica_conference_2021_18_0.svg)
    



 After the plots are created, the FMU is unloaded.


```julia
fmiUnload(realFMU)
```

### SimpleFMU

The following lines load the *simpleFMU* from *FMIZoo.jl*. 


```julia
simpleFMU = fmiLoad("SpringPendulum1D", "Dymola", "2022x")
fmiInfo(simpleFMU)
```

    #################### Begin information for FMU ####################
    	Model name:			SpringPendulum1D
    	FMI-Version:			2.0
    	GUID:				{fc15d8c4-758b-48e6-b00e-5bf47b8b14e5}
    	Generation tool:		Dymola Version 2022x (64-bit), 2021-10-08
    	Generation time:		2022-05-19T06:54:23Z
    	Var. naming conv.:		structured
    	Event indicators:		0
    	Inputs:				0
    	Outputs:			0
    	States:				2
    		33554432 ["mass.s"]
    		33554433 ["mass.v"]
    	Supports Co-Simulation:		true
    		Model identifier:	SpringPendulum1D
    		Get/Set State:		true
    		Serialize State:	true
    		Dir. Derivatives:	true
    		Var. com. steps:	true
    		Input interpol.:	true
    		Max order out. der.:	1
    	Supports Model-Exchange:	true
    		Model identifier:	SpringPendulum1D
    		Get/Set State:		true
    		Serialize State:	true
    		Dir. Derivatives:	true
    ##################### End information for FMU #####################


<<<<<<< HEAD
    ┌ Info: fmi2Unzip(...): Successfully unzipped 153 files at `/tmp/fmijl_P6L3px/SpringPendulum1D`.
    └ @ FMIImport /home/runner/.julia/packages/FMIImport/1Yngw/src/FMI2_ext.jl:90
    ┌ Info: fmi2Load(...): FMU resources location is `file:////tmp/fmijl_P6L3px/SpringPendulum1D/resources`
    └ @ FMIImport /home/runner/.julia/packages/FMIImport/1Yngw/src/FMI2_ext.jl:221
=======
    ┌ Info: fmi2Unzip(...): Successfully unzipped 153 files at `/tmp/fmijl_MayZ3w/SpringPendulum1D`.
    └ @ FMIImport /home/runner/.julia/packages/FMIImport/g4GUl/src/FMI2_ext.jl:76
    ┌ Info: fmi2Load(...): FMU resources location is `file:////tmp/fmijl_MayZ3w/SpringPendulum1D/resources`
    └ @ FMIImport /home/runner/.julia/packages/FMIImport/g4GUl/src/FMI2_ext.jl:192
>>>>>>> 6d2f15da
    ┌ Info: fmi2Load(...): FMU supports both CS and ME, using CS as default if nothing specified.
    └ @ FMIImport /home/runner/.julia/packages/FMIImport/1Yngw/src/FMI2_ext.jl:224


The differences between both systems can be clearly seen from the plots in the subchapters. In the plot for the *realFMU* it can be seen that the oscillation continues to decrease due to the effect of the friction. If you simulate long enough, the oscillation would come to a standstill in a certain time. The oscillation in the *simpleFMU* behaves differently, since the friction was not taken into account here. The oscillation in this model would continue to infinity with the same oscillation amplitude. From this observation the desire of an improvement of this model arises.     


In the following two subsections, the *simpleFMU* is simulated twice with different initial states to show what effect the choice of initial states has.

#### Default initial states

Similar to the simulation of the *realFMU*, the *simpleFMU* is also simulated with the default values for the position and velocity of the mass and then plotted. There is one difference, however, as another state representing a fixed displacement is set. In addition, the last variable is also removed from the variables to be plotted.


```julia
initStates = ["mass_s0", "mass_v0", "fixed.s0"]
displacement = 0.1
xSimple₀ = vcat(x₀, displacement)
vrs = vrs[1:end-1]

simpleSimData = simulate(simpleFMU, initStates, xSimple₀, vrs, tStart, tStop, tSave)
fmiPlot(simpleSimData)
```




    
![svg](modelica_conference_2021_files/modelica_conference_2021_25_0.svg)
    



#### Modified initial states

The same values for the initial states are used for this simulation as for the simulation from the *realFMU* with the modified initial states.


```julia
xSimpleMod₀ = vcat(xMod₀, displacement)

simpleSimDataMod = simulate(simpleFMU, initStates, xSimpleMod₀, vrs, tStart, tStop, tSave)
fmiPlot(simpleSimDataMod)
```




    
![svg](modelica_conference_2021_files/modelica_conference_2021_27_0.svg)
    



## NeuralFMU

#### Loss function

In order to train our model, a loss function must be implemented. The solver of the NeuralFMU can calculate the gradient of the loss function. The gradient descent is needed to adjust the weights in the neural network so that the sum of the error is reduced and the model becomes more accurate.

The error function in this implementation consists of the mean of the mean squared errors. The first part of the addition is the deviation of the position and the second part is the deviation of the velocity. The mean squared error (mse) for the position consists from the real position of the *realFMU* simulation (posReal) and the position data of the network (posNet). The mean squared error for the velocity consists of the real velocity of the *realFMU* simulation (velReal) and the velocity data of the network (velNet).
$$ loss = \frac{1}{2} \Bigl[ \frac{1}{n} \sum\limits_{i=0}^n (posReal[i] - posNet[i])^2 + \frac{1}{n} \sum\limits_{i=0}^n (velReal[i] - velNet[i])^2 \Bigr]$$


```julia
# loss function for training
function lossSum(p)
    global x₀
    solution = neuralFMU(x₀; p=p)

    posNet, velNet = extractPosVel(solution)

    (Flux.Losses.mse(posReal, posNet) + Flux.Losses.mse(velReal, velNet)) / 2.0
end
```




    lossSum (generic function with 1 method)



#### Callback

To output the loss in certain time intervals, a callback is implemented as a function in the following. Here a counter is incremented, every fiftieth pass the loss function is called and the average error is printed out. Also, the parameters for the velocity in the first layer are kept to a fixed value.


```julia
# callback function for training
global counter = 0
function callb(p)
    global counter
    counter += 1

    # freeze first layer parameters (2,4,6) for velocity -> (static) direct feed trough for velocity
    # parameters for position (1,3,5) are learned
    p[1][2] = 0.0
    p[1][4] = 1.0
    p[1][6] = 0.0

    if counter % 50 == 1
        avgLoss = lossSum(p[1])
        @info "  Loss [$counter]: $(round(avgLoss, digits=5))
        Avg displacement in data: $(round(sqrt(avgLoss), digits=5))
        Weight/Scale: $(paramsNet[1][1])   Bias/Offset: $(paramsNet[1][5])"
    end
end
```




    callb (generic function with 1 method)



#### Functions for plotting

In this section some important functions for plotting are defined. The function `generate_figure()` creates a new figure object and sets some attributes.


```julia
function generate_figure(title, xLabel, yLabel, xlim=:auto)
    Plots.plot(
        title=title, xlabel=xLabel, ylabel=yLabel, linewidth=2,
        xtickfontsize=12, ytickfontsize=12, xguidefontsize=12, yguidefontsize=12,
        legendfontsize=12, legend=:topright, xlim=xlim)
end
```




    generate_figure (generic function with 2 methods)



In the following function, the data of the *realFMU*, *simpleFMU* and *neuralFMU* are summarized and displayed in a graph.


```julia
function plot_results(title, xLabel, yLabel, interval, realData, simpleData, neuralData)
    linestyles = [:dot, :solid]
    
    fig = generate_figure(title, xLabel, yLabel)
    Plots.plot!(fig, interval, simpleData, label="SimpleFMU", linewidth=2)
    Plots.plot!(fig, interval, realData, label="Reference", linewidth=2)
    for i in 1:length(neuralData)
        Plots.plot!(fig, neuralData[i][1], neuralData[i][2], label="NeuralFMU ($(i*2500))", 
                    linewidth=2, linestyle=linestyles[i], linecolor=:green)
    end
    Plots.display(fig)
end
```




    plot_results (generic function with 1 method)



This is the superordinate function, which at the beginning extracts the position and velocity from the simulation data (`realSimData`, `realSimDataMod`, `simpleSimData`,..., `solutionAfterMod`). Four graphs are then generated, each comparing the corresponding data from the *realFMU*, *simpleFMU*, and *neuralFMU*. The comparison is made with the simulation data from the simulation with the default and modified initial states. According to the data, the designation of the title and the naming of the axes is adapted.


```julia
function plot_all_results(realSimData, realSimDataMod, simpleSimData, 
        simpleSimDataMod, solutionAfter, solutionAfterMod)    
    # collect all data
    posReal, velReal = extractPosVel(realSimData)
    posRealMod, velRealMod = extractPosVel(realSimDataMod)
    posSimple, velSimple = extractPosVel(simpleSimData)
    posSimpleMod, velSimpleMod = extractPosVel(simpleSimDataMod)
    
    run = length(solutionAfter)
    
    posNeural, velNeural = [], []
    posNeuralMod, velNeuralMod = [], []
    for i in 1:run
        dataNeural = extractPosVel(solutionAfter[i])
        time = fmi2GetSolutionTime(solutionAfter[i])

        push!(posNeural, (time, dataNeural[1]))
        push!(velNeural, (time, dataNeural[2]))
        
        dataNeuralMod = extractPosVel(solutionAfterMod[i])
        time = fmi2GetSolutionTime(solutionAfterMod[i])
        push!(posNeuralMod, (time, dataNeuralMod[1]))
        push!(velNeuralMod, (time, dataNeuralMod[2]))
    end
         
    # plot results s (default initial states)
    xLabel="t [s]"
    yLabel="mass position [m]"
    title = "Default: Mass position after Run: $(run)"
    plot_results(title, xLabel, yLabel, tSave, posReal, posSimple, posNeural)

    # plot results s (modified initial states)
    title = "Modified: Mass position after Run: $(run)"
    plot_results(title, xLabel, yLabel, tSave, posRealMod, posSimpleMod, posNeuralMod)

    # plot results v (default initial states)
    yLabel="mass velocity [m/s]"
    title = "Default: Mass velocity after Run: $(run)"
    plot_results(title, xLabel, yLabel, tSave, velReal, velSimple, velNeural)

    # plot results v (modified initial states)    
    title = "Modified: Mass velocity after Run: $(run)"
    plot_results(title, xLabel, yLabel, tSave, velRealMod, velSimpleMod, velNeuralMod)
end
```




    plot_all_results (generic function with 1 method)



The function `plot_friction_model()` compares the friction model of the *realFMU*, *simpleFMU* and *neuralFMU*. For this, the velocity and force from the simulation data of the *realFMU* is needed. The force data is calculated with the extracted last layer of the *neuralFMU* to the real velocity in line 9 by iterating over the vector `velReal`. In the next rows, the velocity and force data (if available) for each of the three FMUs are combined into a matrix. The first row of the matrix corresponds to the later x-axis and here the velocity is plotted. The second row corresponds to the y-axis and here the force is plotted. This matrix is sorted and plotted by the first entries (velocity) with the function `sortperm()`. The graph with at least three graphs is plotted in line 33. As output this function has the forces of the *neuralFMU*.


```julia
function plot_friction_model(realSimData, netBottom, forces)    
    linestyles = [:dot, :solid]
    
    velReal = fmi2GetSolutionValue(realSimData, "mass.v")
    forceReal = fmi2GetSolutionValue(realSimData, "mass.f")

    push!(forces, zeros(length(velReal)))
    for i in 1:length(velReal)
        forces[end][i] = -netBottom([velReal[i], 0.0])[2]
    end

    run = length(forces) 
    
    fig = generate_figure("Friction model $(run)", "v [m/s]", "friction force [N]", (-1.25, 1.25))

    fricSimple = hcat(velReal, zeros(length(velReal)))
    fricSimple[sortperm(fricSimple[:, 1]), :]
    Plots.plot!(fig, fricSimple[:,1], fricSimple[:,2], label="SimpleFMU", linewidth=2)

    fricReal = hcat(velReal, forceReal)
    fricReal[sortperm(fricReal[:, 1]), :]
    Plots.plot!(fig, fricReal[:,1], fricReal[:,2], label="reference", linewidth=2)

    for i in 1:run
        fricNeural = hcat(velReal, forces[i])
        fricNeural[sortperm(fricNeural[:, 1]), :]
        Plots.plot!(fig, fricNeural[:,1], fricNeural[:,2], label="NeuralFMU ($(i*2500))", 
                    linewidth=2, linestyle=linestyles[i], linecolor=:green)
        @info "Friction model $i mse: $(Flux.Losses.mse(fricNeural[:,2], fricReal[:,2]))"
    end
    flush(stderr)

    Plots.display(fig)
    
    return forces   
end
```




    plot_friction_model (generic function with 1 method)



The following function is used to display the different displacement modells of the *realFMU*, *simpleFMU* and *neuralFMU*. The displacement of the *realFMU* and *simpleFMU* is very trivial and is only a constant. The position data of the *realFMU* is needed to calculate the displacement. The displacement for the *neuralFMU* is calculated using the first extracted layer of the neural network, subtracting the real position and the displacement of the *simpleFMU*. Also in this function, the graphs of the three FMUs are compared in a plot.


```julia
function plot_displacement_model(realSimData, netTop, displacements, tSave, displacement)
    linestyles = [:dot, :solid]
    
    posReal = fmi2GetSolutionValue(realSimData, "mass.s")
    
    push!(displacements, zeros(length(posReal)))
    for i in 1:length(posReal)
        displacements[end][i] = netTop([posReal[i], 0.0])[1] - posReal[i] - displacement
    end

    run = length(displacements)
    fig = generate_figure("Displacement model $(run)", "t [s]", "displacement [m]")
    Plots.plot!(fig, [tSave[1], tSave[end]], [displacement, displacement], label="simpleFMU", linewidth=2)
    Plots.plot!(fig, [tSave[1], tSave[end]], [0.0, 0.0], label="reference", linewidth=2)
    for i in 1:run
        Plots.plot!(fig, tSave, displacements[i], label="NeuralFMU ($(i*2500))", 
                    linewidth=2, linestyle=linestyles[i], linecolor=:green)
    end

    Plots.display(fig)
    
    return displacements
end
```




    plot_displacement_model (generic function with 1 method)



#### Structure of the NeuralFMU

In the following, the topology of the NeuralFMU is constructed. It consists of a dense layer that has exactly as many inputs and outputs as the model has states `numStates` (and therefore state derivatives). It also sets the initial weights and offsets for the first dense layer, as well as the activation function, which consists of the identity. An input layer follows, which then leads into the *simpleFMU* model. The ME-FMU computes the state derivatives for a given system state. Following the *simpleFMU* is a dense layer that has `numStates` states. The output of this layer consists of 8 output nodes and a *identity* activation function. The next layer has 8 input and output nodes with a *tanh* activation function. The last layer is again a dense layer with 8 input nodes and the number of states as outputs. Here, it is important that no *tanh*-activation function follows, because otherwise the pendulums state values would be limited to the interval $[-1;1]$.


```julia
# NeuralFMU setup
numStates = fmiGetNumberOfStates(simpleFMU)

# diagonal matrix 
initW = zeros(numStates, numStates)
for i in 1:numStates
    initW[i,i] = 1
end

net = Chain(# Dense(initW, zeros(numStates),  identity),
            Dense(numStates, numStates,  identity),
            inputs -> fmiEvaluateME(simpleFMU, inputs),
            Dense(numStates, 8, identity),
            Dense(8, 8, tanh),
            Dense(8, numStates))
```




    Chain(
      Dense(2 => 2),                        [90m# 6 parameters[39m
      var"#1#2"(),
      Dense(2 => 8),                        [90m# 24 parameters[39m
      Dense(8 => 8, tanh),                  [90m# 72 parameters[39m
      Dense(8 => 2),                        [90m# 18 parameters[39m
    ) [90m                  # Total: 8 arrays, [39m120 parameters, 992 bytes.



#### Definition of the NeuralFMU

The instantiation of the ME-NeuralFMU is done as a one-liner. The FMU (*simpleFMU*), the structure of the network `net`, start `tStart` and end time `tStop`, the numerical solver `Tsit5()` and the time steps `tSave` for saving are specified.


```julia
neuralFMU = ME_NeuralFMU(simpleFMU, net, (tStart, tStop), Tsit5(); saveat=tSave);
```

    ┌ Info: ME_NeuralFMU(...): Succesfully converted layer of type `Dense{typeof(identity), Matrix{Float32}, Vector{Float32}}` to `Dense{typeof(identity), Matrix{Float64}, Vector{Float64}}`.
    └ @ FMIFlux /home/runner/.julia/packages/FMIFlux/WeryT/src/FMI_neural.jl:1089
    ┌ Info: ME_NeuralFMU(...): Succesfully converted layer of type `Dense{typeof(identity), Matrix{Float32}, Vector{Float32}}` to `Dense{typeof(identity), Matrix{Float64}, Vector{Float64}}`.
    └ @ FMIFlux /home/runner/.julia/packages/FMIFlux/WeryT/src/FMI_neural.jl:1089
    ┌ Info: ME_NeuralFMU(...): Succesfully converted layer of type `Dense{typeof(tanh), Matrix{Float32}, Vector{Float32}}` to `Dense{typeof(tanh), Matrix{Float64}, Vector{Float64}}`.
    └ @ FMIFlux /home/runner/.julia/packages/FMIFlux/WeryT/src/FMI_neural.jl:1089
    ┌ Info: ME_NeuralFMU(...): Succesfully converted layer of type `Dense{typeof(identity), Matrix{Float32}, Vector{Float32}}` to `Dense{typeof(identity), Matrix{Float64}, Vector{Float64}}`.
    └ @ FMIFlux /home/runner/.julia/packages/FMIFlux/WeryT/src/FMI_neural.jl:1089
    ┌ Info: ME_NeuralFMU(...): Succesfully converted model to Float64.
    └ @ FMIFlux /home/runner/.julia/packages/FMIFlux/WeryT/src/FMI_neural.jl:1103


#### Plot before training

Here the state trajectory of the *simpleFMU* is recorded. Doesn't really look like a pendulum yet, but the system is random initialized by default. In the plots later on, the effect of learning can be seen.


```julia
solutionBefore = neuralFMU(x₀)
fmiPlot(solutionBefore)
```

    [34mSimulating ME-NeuralFMU ... 100%|████████████████████████| Time: 0:00:24[39m





    
![svg](modelica_conference_2021_files/modelica_conference_2021_47_1.svg)
    



#### Training of the NeuralFMU

For the training of the NeuralFMU the parameters are extracted. All parameters of the first layer are set to the absolute value.


```julia
# train
paramsNet = Flux.params(neuralFMU)

for i in 1:length(paramsNet[1])
    if paramsNet[1][i] < 0.0 
        paramsNet[1][i] = -paramsNet[1][i]
    end
end
```

The well-known ADAM optimizer for minimizing the gradient descent is used as further passing parameters. Additionally, the previously defined loss and callback function as well as a one for the number of epochs are passed. Only one epoch is trained so that the NeuralFMU is precompiled.


```julia
optim = ADAM()
FMIFlux.train!(lossSum, paramsNet, Iterators.repeated((), 1), optim; cb=()->callb(paramsNet)) 
```

    [34mSimulating ME-NeuralFMU ... 100%|████████████████████████| Time: 0:00:38[39m
    ┌ Info:   Loss [1]: 0.35233
    │         Avg displacement in data: 0.59357
    │         Weight/Scale: 1.1993630640973756   Bias/Offset: 0.0009999976539634642
    └ @ Main In[14]:15


Some vectors for collecting data are initialized and the number of runs, epochs and iterations are set.


```julia
solutionAfter = []
solutionAfterMod = []
forces = []
displacements = []

numRuns = 2
numEpochs= 5
numIterations = 500;
```

#### Training loop

The code section shown here represents the training loop. The loop is structured so that it has `numRuns` runs, where each run has `numEpochs` epochs, and the training is performed at each epoch with `numIterations` iterations. In lines 9 and 10, the data for the *neuralFMU* for the default and modified initial states are appended to the corresponding vectors. The plots for the opposition of position and velocity is done in line 13 by calling the function `plot_all_results`. In the following lines the last layers are extracted from the *neuralFMU* and formed into an independent network `netBottom`. The parameters for the `netBottom` network come from the original architecture and are shared. In line 20, the new network is used to represent the friction model in a graph. An analogous construction of the next part of the training loop, where here the first layer is taken from the *neuralFMU* and converted to its own network `netTop`. This network is used to record the displacement model. The different graphs are generated for each run and can thus be compared. 


```julia
for run in 1:numRuns
    @time for epoch in 1:numEpochs
        @info "Run: $(run)/$(numRuns)  Epoch: $(epoch)/$(numEpochs)"
        FMIFlux.train!(lossSum, paramsNet, Iterators.repeated((), numIterations), optim; cb=()->callb(paramsNet))
    end
    flush(stderr)
    flush(stdout)
    
    push!(solutionAfter, neuralFMU(x₀))
    push!(solutionAfterMod, neuralFMU(xMod₀))

    # generate all plots for the position and velocity
    plot_all_results(realSimData, realSimDataMod, simpleSimData, simpleSimDataMod, solutionAfter, solutionAfterMod)
    
    # friction model extraction
    layersBottom = neuralFMU.neuralODE.model.layers[3:5]
    netBottom = Chain(layersBottom...)
    transferFlatParams!(netBottom, paramsNet, 7)
    
    forces = plot_friction_model(realSimData, netBottom, forces) 
    
    # displacement model extraction
    layersTop = neuralFMU.neuralODE.model.layers[1:1]
    netTop = Chain(layersTop...)
    transferFlatParams!(netTop, paramsNet, 1)

    displacements = plot_displacement_model(realSimData, netTop, displacements, tSave, displacement)
end
```

    ┌ Info: Run: 1/2  Epoch: 1/5
    └ @ Main In[26]:3
    ┌ Info:   Loss [51]: 0.3097
    │         Avg displacement in data: 0.55651
    │         Weight/Scale: 1.1510902623679287   Bias/Offset: -0.046688435229135905
    └ @ Main In[14]:15
    ┌ Info:   Loss [101]: 0.29253
    │         Avg displacement in data: 0.54086
    │         Weight/Scale: 1.1212936548875831   Bias/Offset: -0.07575300654460868
    └ @ Main In[14]:15
    ┌ Info:   Loss [151]: 0.06777
    │         Avg displacement in data: 0.26034
    │         Weight/Scale: 1.107603427409317   Bias/Offset: -0.08355553445186048
    └ @ Main In[14]:15
    ┌ Info:   Loss [201]: 0.03924
    │         Avg displacement in data: 0.1981
    │         Weight/Scale: 1.1199248586080857   Bias/Offset: -0.07270981509849461
    └ @ Main In[14]:15
    ┌ Info:   Loss [251]: 0.0315
    │         Avg displacement in data: 0.17748
    │         Weight/Scale: 1.1207812306051863   Bias/Offset: -0.0772331689210162
    └ @ Main In[14]:15
    ┌ Info:   Loss [301]: 0.02522
    │         Avg displacement in data: 0.15879
    │         Weight/Scale: 1.1255368383236297   Bias/Offset: -0.0758691151066026
    └ @ Main In[14]:15
    ┌ Info:   Loss [351]: 0.0209
    │         Avg displacement in data: 0.14457
    │         Weight/Scale: 1.131218133232962   Bias/Offset: -0.0718357864516139
    └ @ Main In[14]:15
    ┌ Info:   Loss [401]: 0.01833
    │         Avg displacement in data: 0.13538
    │         Weight/Scale: 1.1352550457880757   Bias/Offset: -0.06829882707405949
    └ @ Main In[14]:15
    ┌ Info:   Loss [451]: 0.01682
    │         Avg displacement in data: 0.12969
    │         Weight/Scale: 1.1372442934193026   Bias/Offset: -0.06602516818442718
    └ @ Main In[14]:15
    ┌ Info:   Loss [501]: 0.01566
    │         Avg displacement in data: 0.12516
    │         Weight/Scale: 1.1388617843479683   Bias/Offset: -0.06337273312393912
    └ @ Main In[14]:15
    ┌ Info: Run: 1/2  Epoch: 2/5
    └ @ Main In[26]:3
    ┌ Info:   Loss [551]: 0.01511
    │         Avg displacement in data: 0.12291
    │         Weight/Scale: 1.136507536087924   Bias/Offset: -0.06485273636945899
    └ @ Main In[14]:15
    ┌ Info:   Loss [601]: 0.01459
    │         Avg displacement in data: 0.12081
    │         Weight/Scale: 1.1342818706882571   Bias/Offset: -0.06606304584599261
    └ @ Main In[14]:15
    ┌ Info:   Loss [651]: 0.01394
    │         Avg displacement in data: 0.11807
    │         Weight/Scale: 1.132692118079196   Bias/Offset: -0.06654620023871671
    └ @ Main In[14]:15
    ┌ Info:   Loss [701]: 0.01313
    │         Avg displacement in data: 0.11459
    │         Weight/Scale: 1.1322055464867085   Bias/Offset: -0.06551339249215593
    └ @ Main In[14]:15
    ┌ Info:   Loss [751]: 0.01247
    │         Avg displacement in data: 0.11169
    │         Weight/Scale: 1.1308982857618082   Bias/Offset: -0.0648705195172738
    └ @ Main In[14]:15
    ┌ Info:   Loss [801]: 0.01178
    │         Avg displacement in data: 0.10856
    │         Weight/Scale: 1.128460147481688   Bias/Offset: -0.06569870626920614
    └ @ Main In[14]:15
    ┌ Info:   Loss [851]: 0.01114
    │         Avg displacement in data: 0.10556
    │         Weight/Scale: 1.1260064106501224   Bias/Offset: -0.0665455991716421
    └ @ Main In[14]:15
    ┌ Info:   Loss [901]: 0.01052
    │         Avg displacement in data: 0.10255
    │         Weight/Scale: 1.1236663680085641   Bias/Offset: -0.06736101472845683
    └ @ Main In[14]:15
    ┌ Info:   Loss [951]: 0.0098
    │         Avg displacement in data: 0.09901
    │         Weight/Scale: 1.1233973092235285   Bias/Offset: -0.06562566357113966
    └ @ Main In[14]:15
    ┌ Info:   Loss [1001]: 0.00905
    │         Avg displacement in data: 0.09512
    │         Weight/Scale: 1.1222817186541152   Bias/Offset: -0.0645362790708501
    └ @ Main In[14]:15
    ┌ Info: Run: 1/2  Epoch: 3/5
    └ @ Main In[26]:3
    ┌ Info:   Loss [1051]: 0.00845
    │         Avg displacement in data: 0.09193
    │         Weight/Scale: 1.1209977903209776   Bias/Offset: -0.06416438302842153
    └ @ Main In[14]:15
    ┌ Info:   Loss [1101]: 0.00775
    │         Avg displacement in data: 0.08804
    │         Weight/Scale: 1.1167268828466212   Bias/Offset: -0.06752052147499943
    └ @ Main In[14]:15
    ┌ Info:   Loss [1151]: 0.00722
    │         Avg displacement in data: 0.08495
    │         Weight/Scale: 1.113179989831665   Bias/Offset: -0.07038163985938518
    └ @ Main In[14]:15
    ┌ Info:   Loss [1201]: 0.00677
    │         Avg displacement in data: 0.08227
    │         Weight/Scale: 1.1105945837634552   Bias/Offset: -0.07239910187792305
    └ @ Main In[14]:15
    ┌ Info:   Loss [1251]: 0.00633
    │         Avg displacement in data: 0.07955
    │         Weight/Scale: 1.1089379256223282   Bias/Offset: -0.07339493084999198
    └ @ Main In[14]:15
    ┌ Info:   Loss [1301]: 0.00592
    │         Avg displacement in data: 0.07697
    │         Weight/Scale: 1.1075349135108958   Bias/Offset: -0.07405359189117146
    └ @ Main In[14]:15
    ┌ Info:   Loss [1351]: 0.00557
    │         Avg displacement in data: 0.07462
    │         Weight/Scale: 1.1062850261561792   Bias/Offset: -0.07448387927310166
    └ @ Main In[14]:15
    ┌ Info:   Loss [1401]: 0.00522
    │         Avg displacement in data: 0.07226
    │         Weight/Scale: 1.1048607948364466   Bias/Offset: -0.07498126797286386
    └ @ Main In[14]:15
    ┌ Info:   Loss [1451]: 0.00489
    │         Avg displacement in data: 0.06994
    │         Weight/Scale: 1.1028760883418132   Bias/Offset: -0.07598202428074105
    └ @ Main In[14]:15
    ┌ Info:   Loss [1501]: 0.0046
    │         Avg displacement in data: 0.06782
    │         Weight/Scale: 1.1018569978625894   Bias/Offset: -0.07620209204820462
    └ @ Main In[14]:15
    ┌ Info: Run: 1/2  Epoch: 4/5
    └ @ Main In[26]:3
    ┌ Info:   Loss [1551]: 0.00435
    │         Avg displacement in data: 0.06594
    │         Weight/Scale: 1.101029486510447   Bias/Offset: -0.07641067907883603
    └ @ Main In[14]:15
    ┌ Info:   Loss [1601]: 0.00406
    │         Avg displacement in data: 0.06374
    │         Weight/Scale: 1.0983248488150184   Bias/Offset: -0.07866015440607206
    └ @ Main In[14]:15
    ┌ Info:   Loss [1651]: 0.00379
    │         Avg displacement in data: 0.06156
    │         Weight/Scale: 1.0942613009860078   Bias/Offset: -0.08201335183316137
    └ @ Main In[14]:15
    ┌ Info:   Loss [1701]: 0.0036
    │         Avg displacement in data: 0.06003
    │         Weight/Scale: 1.0903247393483868   Bias/Offset: -0.08502178700305198
    └ @ Main In[14]:15
    ┌ Info:   Loss [1751]: 0.00344
    │         Avg displacement in data: 0.05869
    │         Weight/Scale: 1.0865280203674847   Bias/Offset: -0.08765670198965525
    └ @ Main In[14]:15
    ┌ Info:   Loss [1801]: 0.00328
    │         Avg displacement in data: 0.05723
    │         Weight/Scale: 1.0834173174949082   Bias/Offset: -0.08953302071737965
    └ @ Main In[14]:15
    ┌ Info:   Loss [1851]: 0.0031
    │         Avg displacement in data: 0.05564
    │         Weight/Scale: 1.081301831705512   Bias/Offset: -0.0905695757778624
    └ @ Main In[14]:15
    ┌ Info:   Loss [1901]: 0.00293
    │         Avg displacement in data: 0.05414
    │         Weight/Scale: 1.079731611268904   Bias/Offset: -0.09127584577262687
    └ @ Main In[14]:15
    ┌ Info:   Loss [1951]: 0.00279
    │         Avg displacement in data: 0.0528
    │         Weight/Scale: 1.0783899087271827   Bias/Offset: -0.09192916573278793
    └ @ Main In[14]:15
    ┌ Info:   Loss [2001]: 0.00266
    │         Avg displacement in data: 0.05161
    │         Weight/Scale: 1.077140623990227   Bias/Offset: -0.09260699538644028
    └ @ Main In[14]:15
    ┌ Info: Run: 1/2  Epoch: 5/5
<<<<<<< HEAD
    └ @ Main In[26]:3
    ┌ Info:   Loss [2051]: 0.00255
    │         Avg displacement in data: 0.05051
    │         Weight/Scale: 1.0759202204073974   Bias/Offset: -0.0933223762436602
    └ @ Main In[14]:15
    ┌ Info:   Loss [2101]: 0.00245
    │         Avg displacement in data: 0.04952
    │         Weight/Scale: 1.074720940155457   Bias/Offset: -0.09405444205914865
    └ @ Main In[14]:15
    ┌ Info:   Loss [2151]: 0.00236
    │         Avg displacement in data: 0.04861
    │         Weight/Scale: 1.073559533980107   Bias/Offset: -0.09477645727916334
    └ @ Main In[14]:15
    ┌ Info:   Loss [2201]: 0.00228
    │         Avg displacement in data: 0.04776
    │         Weight/Scale: 1.0724538975641649   Bias/Offset: -0.09547042172163762
    └ @ Main In[14]:15
    ┌ Info:   Loss [2251]: 0.00221
    │         Avg displacement in data: 0.04697
    │         Weight/Scale: 1.0714158822865538   Bias/Offset: -0.09612690855381359
    └ @ Main In[14]:15
    ┌ Info:   Loss [2301]: 0.00214
    │         Avg displacement in data: 0.04623
    │         Weight/Scale: 1.070452278949807   Bias/Offset: -0.09674187239249643
    └ @ Main In[14]:15
    ┌ Info:   Loss [2351]: 0.00207
    │         Avg displacement in data: 0.04553
    │         Weight/Scale: 1.0695664922737278   Bias/Offset: -0.09731371246954813
    └ @ Main In[14]:15
    ┌ Info:   Loss [2401]: 0.00201
    │         Avg displacement in data: 0.04487
    │         Weight/Scale: 1.0687594247287138   Bias/Offset: -0.097842147313936
    └ @ Main In[14]:15
    ┌ Info:   Loss [2451]: 0.00196
    │         Avg displacement in data: 0.04425
    │         Weight/Scale: 1.0680298301435878   Bias/Offset: -0.09832735673335412
    └ @ Main In[14]:15
    ┌ Info:   Loss [2501]: 0.00191
    │         Avg displacement in data: 0.04367
    │         Weight/Scale: 1.0673736004162822   Bias/Offset: -0.09877093760969817
    └ @ Main In[14]:15


    192.165336 seconds (211.05 M allocations: 153.093 GiB, 13.82% gc time, 1.37% compilation time)
=======
    └ @ Main In[25]:3
    ┌ Info:   Loss [2051]: 0.00282
    │         Avg displacement in data: 0.05307
    │         Weight/Scale: 1.00623985337901   Bias/Offset: 0.05584065676709338
    └ @ Main In[13]:15
    ┌ Info:   Loss [2101]: 0.00271
    │         Avg displacement in data: 0.05206
    │         Weight/Scale: 1.0059291808177673   Bias/Offset: 0.05556087099379413
    └ @ Main In[13]:15
    ┌ Info:   Loss [2151]: 0.00261
    │         Avg displacement in data: 0.0511
    │         Weight/Scale: 1.0056346766879918   Bias/Offset: 0.055294585554171244
    └ @ Main In[13]:15
    ┌ Info:   Loss [2201]: 0.00252
    │         Avg displacement in data: 0.0502
    │         Weight/Scale: 1.0053556655128653   Bias/Offset: 0.05504210216883402
    └ @ Main In[13]:15
    ┌ Info:   Loss [2251]: 0.00244
    │         Avg displacement in data: 0.04935
    │         Weight/Scale: 1.0050905987347118   Bias/Offset: 0.05480215346371624
    └ @ Main In[13]:15
    ┌ Info:   Loss [2301]: 0.00236
    │         Avg displacement in data: 0.04854
    │         Weight/Scale: 1.0048376401665384   Bias/Offset: 0.054572470547144224
    └ @ Main In[13]:15
    ┌ Info:   Loss [2351]: 0.00228
    │         Avg displacement in data: 0.04777
    │         Weight/Scale: 1.0045953433572516   Bias/Offset: 0.05435117526259279
    └ @ Main In[13]:15
    ┌ Info:   Loss [2401]: 0.00221
    │         Avg displacement in data: 0.04704
    │         Weight/Scale: 1.004362913728288   Bias/Offset: 0.054137374026090083
    └ @ Main In[13]:15
    ┌ Info:   Loss [2451]: 0.00215
    │         Avg displacement in data: 0.04635
    │         Weight/Scale: 1.0041397200530493   Bias/Offset: 0.05393084846458077
    └ @ Main In[13]:15
    ┌ Info:   Loss [2501]: 0.00209
    │         Avg displacement in data: 0.04568
    │         Weight/Scale: 1.003925150310206   Bias/Offset: 0.053731496699864
    └ @ Main In[13]:15


    154.935506 seconds (307.70 M allocations: 121.459 GiB, 11.20% gc time)
>>>>>>> 6d2f15da



    
![svg](modelica_conference_2021_files/modelica_conference_2021_55_2.svg)
    


<<<<<<< HEAD
=======
    ┌ Warning: Invalid limits for x axis. Limits should be a symbol, or a two-element tuple or vector of numbers.
    │ xlims = auto
    └ @ Plots /home/runner/.julia/packages/Plots/W75kY/src/axes.jl:595
    ┌ Warning: Invalid limits for x axis. Limits should be a symbol, or a two-element tuple or vector of numbers.
    │ xlims = auto
    └ @ Plots /home/runner/.julia/packages/Plots/W75kY/src/axes.jl:595
    ┌ Warning: Invalid limits for x axis. Limits should be a symbol, or a two-element tuple or vector of numbers.
    │ xlims = auto
    └ @ Plots /home/runner/.julia/packages/Plots/W75kY/src/axes.jl:595
    ┌ Warning: Invalid limits for x axis. Limits should be a symbol, or a two-element tuple or vector of numbers.
    │ xlims = auto
    └ @ Plots /home/runner/.julia/packages/Plots/W75kY/src/axes.jl:595
    ┌ Warning: Invalid limits for x axis. Limits should be a symbol, or a two-element tuple or vector of numbers.
    │ xlims = auto
    └ @ Plots /home/runner/.julia/packages/Plots/W75kY/src/axes.jl:595
    ┌ Warning: Invalid limits for x axis. Limits should be a symbol, or a two-element tuple or vector of numbers.
    │ xlims = auto
    └ @ Plots /home/runner/.julia/packages/Plots/W75kY/src/axes.jl:595


>>>>>>> 6d2f15da

    
![svg](modelica_conference_2021_files/modelica_conference_2021_55_3.svg)
    


<<<<<<< HEAD
=======
    ┌ Warning: Invalid limits for x axis. Limits should be a symbol, or a two-element tuple or vector of numbers.
    │ xlims = auto
    └ @ Plots /home/runner/.julia/packages/Plots/W75kY/src/axes.jl:595
    ┌ Warning: Invalid limits for x axis. Limits should be a symbol, or a two-element tuple or vector of numbers.
    │ xlims = auto
    └ @ Plots /home/runner/.julia/packages/Plots/W75kY/src/axes.jl:595
    ┌ Warning: Invalid limits for x axis. Limits should be a symbol, or a two-element tuple or vector of numbers.
    │ xlims = auto
    └ @ Plots /home/runner/.julia/packages/Plots/W75kY/src/axes.jl:595
    ┌ Warning: Invalid limits for x axis. Limits should be a symbol, or a two-element tuple or vector of numbers.
    │ xlims = auto
    └ @ Plots /home/runner/.julia/packages/Plots/W75kY/src/axes.jl:595
    ┌ Warning: Invalid limits for x axis. Limits should be a symbol, or a two-element tuple or vector of numbers.
    │ xlims = auto
    └ @ Plots /home/runner/.julia/packages/Plots/W75kY/src/axes.jl:595
    ┌ Warning: Invalid limits for x axis. Limits should be a symbol, or a two-element tuple or vector of numbers.
    │ xlims = auto
    └ @ Plots /home/runner/.julia/packages/Plots/W75kY/src/axes.jl:595


>>>>>>> 6d2f15da

    
![svg](modelica_conference_2021_files/modelica_conference_2021_55_4.svg)
    


<<<<<<< HEAD
=======
    ┌ Warning: Invalid limits for x axis. Limits should be a symbol, or a two-element tuple or vector of numbers.
    │ xlims = auto
    └ @ Plots /home/runner/.julia/packages/Plots/W75kY/src/axes.jl:595
    ┌ Warning: Invalid limits for x axis. Limits should be a symbol, or a two-element tuple or vector of numbers.
    │ xlims = auto
    └ @ Plots /home/runner/.julia/packages/Plots/W75kY/src/axes.jl:595
    ┌ Warning: Invalid limits for x axis. Limits should be a symbol, or a two-element tuple or vector of numbers.
    │ xlims = auto
    └ @ Plots /home/runner/.julia/packages/Plots/W75kY/src/axes.jl:595
    ┌ Warning: Invalid limits for x axis. Limits should be a symbol, or a two-element tuple or vector of numbers.
    │ xlims = auto
    └ @ Plots /home/runner/.julia/packages/Plots/W75kY/src/axes.jl:595
    ┌ Warning: Invalid limits for x axis. Limits should be a symbol, or a two-element tuple or vector of numbers.
    │ xlims = auto
    └ @ Plots /home/runner/.julia/packages/Plots/W75kY/src/axes.jl:595
    ┌ Warning: Invalid limits for x axis. Limits should be a symbol, or a two-element tuple or vector of numbers.
    │ xlims = auto
    └ @ Plots /home/runner/.julia/packages/Plots/W75kY/src/axes.jl:595


>>>>>>> 6d2f15da

    
![svg](modelica_conference_2021_files/modelica_conference_2021_55_5.svg)
    


<<<<<<< HEAD
    ┌ Info: Friction model 1 mse: 6.070996868495856
    └ @ Main In[18]:29
=======
    ┌ Warning: Invalid limits for x axis. Limits should be a symbol, or a two-element tuple or vector of numbers.
    │ xlims = auto
    └ @ Plots /home/runner/.julia/packages/Plots/W75kY/src/axes.jl:595
    ┌ Warning: Invalid limits for x axis. Limits should be a symbol, or a two-element tuple or vector of numbers.
    │ xlims = auto
    └ @ Plots /home/runner/.julia/packages/Plots/W75kY/src/axes.jl:595
    ┌ Warning: Invalid limits for x axis. Limits should be a symbol, or a two-element tuple or vector of numbers.
    │ xlims = auto
    └ @ Plots /home/runner/.julia/packages/Plots/W75kY/src/axes.jl:595
    ┌ Warning: Invalid limits for x axis. Limits should be a symbol, or a two-element tuple or vector of numbers.
    │ xlims = auto
    └ @ Plots /home/runner/.julia/packages/Plots/W75kY/src/axes.jl:595
    ┌ Warning: Invalid limits for x axis. Limits should be a symbol, or a two-element tuple or vector of numbers.
    │ xlims = auto
    └ @ Plots /home/runner/.julia/packages/Plots/W75kY/src/axes.jl:595
    ┌ Warning: Invalid limits for x axis. Limits should be a symbol, or a two-element tuple or vector of numbers.
    │ xlims = auto
    └ @ Plots /home/runner/.julia/packages/Plots/W75kY/src/axes.jl:595
    ┌ Info: Friction model 1 mse: 0.6262285600446067
    └ @ Main In[17]:29
>>>>>>> 6d2f15da



    
![svg](modelica_conference_2021_files/modelica_conference_2021_55_7.svg)
    



    
![svg](modelica_conference_2021_files/modelica_conference_2021_55_8.svg)
    


<<<<<<< HEAD
=======
    ┌ Warning: Invalid limits for x axis. Limits should be a symbol, or a two-element tuple or vector of numbers.
    │ xlims = auto
    └ @ Plots /home/runner/.julia/packages/Plots/W75kY/src/axes.jl:595
    ┌ Warning: Invalid limits for x axis. Limits should be a symbol, or a two-element tuple or vector of numbers.
    │ xlims = auto
    └ @ Plots /home/runner/.julia/packages/Plots/W75kY/src/axes.jl:595
    ┌ Warning: Invalid limits for x axis. Limits should be a symbol, or a two-element tuple or vector of numbers.
    │ xlims = auto
    └ @ Plots /home/runner/.julia/packages/Plots/W75kY/src/axes.jl:595
    ┌ Warning: Invalid limits for x axis. Limits should be a symbol, or a two-element tuple or vector of numbers.
    │ xlims = auto
    └ @ Plots /home/runner/.julia/packages/Plots/W75kY/src/axes.jl:595
    ┌ Warning: Invalid limits for x axis. Limits should be a symbol, or a two-element tuple or vector of numbers.
    │ xlims = auto
    └ @ Plots /home/runner/.julia/packages/Plots/W75kY/src/axes.jl:595
    ┌ Warning: Invalid limits for x axis. Limits should be a symbol, or a two-element tuple or vector of numbers.
    │ xlims = auto
    └ @ Plots /home/runner/.julia/packages/Plots/W75kY/src/axes.jl:595
>>>>>>> 6d2f15da
    ┌ Info: Run: 2/2  Epoch: 1/5
    └ @ Main In[26]:3
    ┌ Info:   Loss [2551]: 0.00186
    │         Avg displacement in data: 0.04311
    │         Weight/Scale: 1.0667836591119162   Bias/Offset: -0.0991765579081654
    └ @ Main In[14]:15
    ┌ Info:   Loss [2601]: 0.00181
    │         Avg displacement in data: 0.04258
    │         Weight/Scale: 1.0662513255799   Bias/Offset: -0.09954887328281764
    └ @ Main In[14]:15
    ┌ Info:   Loss [2651]: 0.00177
    │         Avg displacement in data: 0.04208
    │         Weight/Scale: 1.065767466158708   Bias/Offset: -0.09989296421030099
    └ @ Main In[14]:15
    ┌ Info:   Loss [2701]: 0.00173
    │         Avg displacement in data: 0.0416
    │         Weight/Scale: 1.065323862027283   Bias/Offset: -0.10021353330471017
    └ @ Main In[14]:15
    ┌ Info:   Loss [2751]: 0.00169
    │         Avg displacement in data: 0.04114
    │         Weight/Scale: 1.0649139568599184   Bias/Offset: -0.10051448867519885
    └ @ Main In[14]:15
    ┌ Info:   Loss [2801]: 0.00166
    │         Avg displacement in data: 0.0407
    │         Weight/Scale: 1.0645327638852073   Bias/Offset: -0.10079874912734728
    └ @ Main In[14]:15
    ┌ Info:   Loss [2851]: 0.00162
    │         Avg displacement in data: 0.04027
    │         Weight/Scale: 1.064176897315814   Bias/Offset: -0.10106821447068577
    └ @ Main In[14]:15
    ┌ Info:   Loss [2901]: 0.00159
    │         Avg displacement in data: 0.03985
    │         Weight/Scale: 1.063843399324227   Bias/Offset: -0.10132400686035396
    └ @ Main In[14]:15
    ┌ Info:   Loss [2951]: 0.00156
    │         Avg displacement in data: 0.03946
    │         Weight/Scale: 1.0635291926678765   Bias/Offset: -0.10156642794981482
    └ @ Main In[14]:15
    ┌ Info:   Loss [3001]: 0.00153
    │         Avg displacement in data: 0.03907
    │         Weight/Scale: 1.0632336615799576   Bias/Offset: -0.10179594565175652
    └ @ Main In[14]:15
    ┌ Info: Run: 2/2  Epoch: 2/5
    └ @ Main In[26]:3
    ┌ Info:   Loss [3051]: 0.0015
    │         Avg displacement in data: 0.03871
    │         Weight/Scale: 1.0629564481530835   Bias/Offset: -0.10201253752933481
    └ @ Main In[14]:15
    ┌ Info:   Loss [3101]: 0.00147
    │         Avg displacement in data: 0.03835
    │         Weight/Scale: 1.0626971641531462   Bias/Offset: -0.10221619629578975
    └ @ Main In[14]:15
    ┌ Info:   Loss [3151]: 0.00144
    │         Avg displacement in data: 0.03801
    │         Weight/Scale: 1.0624555526253119   Bias/Offset: -0.10240676948145877
    └ @ Main In[14]:15
    ┌ Info:   Loss [3201]: 0.00142
    │         Avg displacement in data: 0.03767
    │         Weight/Scale: 1.062231312433671   Bias/Offset: -0.1025841282671464
    └ @ Main In[14]:15
    ┌ Info:   Loss [3251]: 0.00139
    │         Avg displacement in data: 0.03734
    │         Weight/Scale: 1.0620240608587002   Bias/Offset: -0.1027482268430489
    └ @ Main In[14]:15
    ┌ Info:   Loss [3301]: 0.00137
    │         Avg displacement in data: 0.03702
    │         Weight/Scale: 1.0618334155100266   Bias/Offset: -0.10289904123221001
    └ @ Main In[14]:15
    ┌ Info:   Loss [3351]: 0.00135
    │         Avg displacement in data: 0.03671
    │         Weight/Scale: 1.061659009141208   Bias/Offset: -0.1030365893777983
    └ @ Main In[14]:15
    ┌ Info:   Loss [3401]: 0.00133
    │         Avg displacement in data: 0.03641
    │         Weight/Scale: 1.061473641283338   Bias/Offset: -0.10313322238879423
    └ @ Main In[14]:15
    ┌ Info:   Loss [3451]: 0.0013
    │         Avg displacement in data: 0.03611
    │         Weight/Scale: 1.0612676151112788   Bias/Offset: -0.10328078380764737
    └ @ Main In[14]:15
    ┌ Info:   Loss [3501]: 0.00128
    │         Avg displacement in data: 0.03582
    │         Weight/Scale: 1.0611132379860606   Bias/Offset: -0.10339136735029542
    └ @ Main In[14]:15
    ┌ Info: Run: 2/2  Epoch: 3/5
    └ @ Main In[26]:3
    ┌ Info:   Loss [3551]: 0.00126
    │         Avg displacement in data: 0.03553
    │         Weight/Scale: 1.0609714324474058   Bias/Offset: -0.10349225202249768
    └ @ Main In[14]:15
    ┌ Info:   Loss [3601]: 0.00124
    │         Avg displacement in data: 0.03525
    │         Weight/Scale: 1.0608417355879902   Bias/Offset: -0.103582641910458
    └ @ Main In[14]:15
    ┌ Info:   Loss [3651]: 0.00123
    │         Avg displacement in data: 0.03501
    │         Weight/Scale: 1.0607130466238495   Bias/Offset: -0.10362388484736643
    └ @ Main In[14]:15
    ┌ Info:   Loss [3701]: 0.00121
    │         Avg displacement in data: 0.03471
    │         Weight/Scale: 1.0605230015614155   Bias/Offset: -0.10374707734672493
    └ @ Main In[14]:15
    ┌ Info:   Loss [3751]: 0.00119
    │         Avg displacement in data: 0.03445
    │         Weight/Scale: 1.0603985834254337   Bias/Offset: -0.10382566609036756
    └ @ Main In[14]:15
    ┌ Info:   Loss [3801]: 0.00117
    │         Avg displacement in data: 0.0342
    │         Weight/Scale: 1.0602843633934897   Bias/Offset: -0.10389758129614816
    └ @ Main In[14]:15
    ┌ Info:   Loss [3851]: 0.00116
    │         Avg displacement in data: 0.03406
    │         Weight/Scale: 1.0601675717957204   Bias/Offset: -0.10397642630408152
    └ @ Main In[14]:15
    ┌ Info:   Loss [3901]: 0.00114
    │         Avg displacement in data: 0.03374
    │         Weight/Scale: 1.059996467750904   Bias/Offset: -0.10403053477670215
    └ @ Main In[14]:15
    ┌ Info:   Loss [3951]: 0.00112
    │         Avg displacement in data: 0.03345
    │         Weight/Scale: 1.059872718007849   Bias/Offset: -0.10410086605277777
    └ @ Main In[14]:15
    ┌ Info:   Loss [4001]: 0.0011
    │         Avg displacement in data: 0.03321
    │         Weight/Scale: 1.0597639420049987   Bias/Offset: -0.10416798478948881
    └ @ Main In[14]:15
    ┌ Info: Run: 2/2  Epoch: 4/5
    └ @ Main In[26]:3
    ┌ Info:   Loss [4051]: 0.00109
    │         Avg displacement in data: 0.03298
    │         Weight/Scale: 1.0596636762154181   Bias/Offset: -0.10423017770351362
    └ @ Main In[14]:15
    ┌ Info:   Loss [4101]: 0.00107
    │         Avg displacement in data: 0.03278
    │         Weight/Scale: 1.059552332573595   Bias/Offset: -0.10429559664835057
    └ @ Main In[14]:15
    ┌ Info:   Loss [4151]: 0.00106
    │         Avg displacement in data: 0.03252
    │         Weight/Scale: 1.0593536142288305   Bias/Offset: -0.10435958744164613
    └ @ Main In[14]:15
    ┌ Info:   Loss [4201]: 0.00104
    │         Avg displacement in data: 0.0323
    │         Weight/Scale: 1.0592357566115078   Bias/Offset: -0.1044361561846903
    └ @ Main In[14]:15
    ┌ Info:   Loss [4251]: 0.00103
    │         Avg displacement in data: 0.03208
    │         Weight/Scale: 1.0591323132502675   Bias/Offset: -0.10450745019061393
    └ @ Main In[14]:15
    ┌ Info:   Loss [4301]: 0.00102
    │         Avg displacement in data: 0.03187
    │         Weight/Scale: 1.0590396465535623   Bias/Offset: -0.10457346240091213
    └ @ Main In[14]:15
    ┌ Info:   Loss [4351]: 0.001
    │         Avg displacement in data: 0.03165
    │         Weight/Scale: 1.0589605242738591   Bias/Offset: -0.10463227576293989
    └ @ Main In[14]:15
    ┌ Info:   Loss [4401]: 0.00099
    │         Avg displacement in data: 0.03144
    │         Weight/Scale: 1.0588033513649924   Bias/Offset: -0.10469213803960825
    └ @ Main In[14]:15
    ┌ Info:   Loss [4451]: 0.00098
    │         Avg displacement in data: 0.03124
    │         Weight/Scale: 1.058685887460386   Bias/Offset: -0.1047756741968733
    └ @ Main In[14]:15
    ┌ Info:   Loss [4501]: 0.00096
    │         Avg displacement in data: 0.03104
    │         Weight/Scale: 1.058606861689316   Bias/Offset: -0.10484739875648257
    └ @ Main In[14]:15
    ┌ Info: Run: 2/2  Epoch: 5/5
<<<<<<< HEAD
    └ @ Main In[26]:3
    ┌ Info:   Loss [4551]: 0.00095
    │         Avg displacement in data: 0.03084
    │         Weight/Scale: 1.0585427445696818   Bias/Offset: -0.10491209923397954
    └ @ Main In[14]:15
    ┌ Info:   Loss [4601]: 0.00095
    │         Avg displacement in data: 0.03075
    │         Weight/Scale: 1.0584806093603336   Bias/Offset: -0.10498530797009682
    └ @ Main In[14]:15
    ┌ Info:   Loss [4651]: 0.00093
    │         Avg displacement in data: 0.03049
    │         Weight/Scale: 1.058337403947135   Bias/Offset: -0.1050467938201915
    └ @ Main In[14]:15
    ┌ Info:   Loss [4701]: 0.00092
    │         Avg displacement in data: 0.03026
    │         Weight/Scale: 1.0582784146520865   Bias/Offset: -0.10511629623086848
    └ @ Main In[14]:15
    ┌ Info:   Loss [4751]: 0.0009
    │         Avg displacement in data: 0.03008
    │         Weight/Scale: 1.0582368004995397   Bias/Offset: -0.10518540418356319
    └ @ Main In[14]:15
    ┌ Info:   Loss [4801]: 0.00089
    │         Avg displacement in data: 0.02989
    │         Weight/Scale: 1.0582119484171795   Bias/Offset: -0.10524760751551912
    └ @ Main In[14]:15
    ┌ Info:   Loss [4851]: 0.00089
    │         Avg displacement in data: 0.02976
    │         Weight/Scale: 1.0581933080327148   Bias/Offset: -0.1053033989208133
    └ @ Main In[14]:15
    ┌ Info:   Loss [4901]: 0.00087
    │         Avg displacement in data: 0.02953
    │         Weight/Scale: 1.0580604945644538   Bias/Offset: -0.10539361950810879
    └ @ Main In[14]:15
    ┌ Info:   Loss [4951]: 0.00086
    │         Avg displacement in data: 0.02936
    │         Weight/Scale: 1.0580296473214748   Bias/Offset: -0.10548504718696997
    └ @ Main In[14]:15
    ┌ Info:   Loss [5001]: 0.00085
    │         Avg displacement in data: 0.02919
    │         Weight/Scale: 1.0580149961158054   Bias/Offset: -0.10557212467941886
    └ @ Main In[14]:15


    174.687779 seconds (188.54 M allocations: 140.119 GiB, 14.31% gc time)
=======
    └ @ Main In[25]:3
    ┌ Info:   Loss [4551]: 0.00094
    │         Avg displacement in data: 0.03064
    │         Weight/Scale: 0.9922130251051114   Bias/Offset: 0.03982251459436595
    └ @ Main In[13]:15
    ┌ Info:   Loss [4601]: 0.00092
    │         Avg displacement in data: 0.03039
    │         Weight/Scale: 0.9916723084256412   Bias/Offset: 0.03902388313425868
    └ @ Main In[13]:15
    ┌ Info:   Loss [4651]: 0.00091
    │         Avg displacement in data: 0.0302
    │         Weight/Scale: 0.99109511162088   Bias/Offset: 0.038175757169239335
    └ @ Main In[13]:15
    ┌ Info:   Loss [4701]: 0.0009
    │         Avg displacement in data: 0.02993
    │         Weight/Scale: 0.9904157713800947   Bias/Offset: 0.03730802636411343
    └ @ Main In[13]:15
    ┌ Info:   Loss [4751]: 0.00088
    │         Avg displacement in data: 0.02966
    │         Weight/Scale: 0.9898073521292846   Bias/Offset: 0.036392804885990455
    └ @ Main In[13]:15
    ┌ Info:   Loss [4801]: 0.00087
    │         Avg displacement in data: 0.02942
    │         Weight/Scale: 0.9891697409448782   Bias/Offset: 0.03542286870941927
    └ @ Main In[13]:15
    ┌ Info:   Loss [4851]: 0.00085
    │         Avg displacement in data: 0.02918
    │         Weight/Scale: 0.9885051335361306   Bias/Offset: 0.03440590176782293
    └ @ Main In[13]:15
    ┌ Info:   Loss [4901]: 0.00088
    │         Avg displacement in data: 0.02969
    │         Weight/Scale: 0.9877278380311985   Bias/Offset: 0.03330061916974685
    └ @ Main In[13]:15
    ┌ Info:   Loss [4951]: 0.00082
    │         Avg displacement in data: 0.0287
    │         Weight/Scale: 0.9870086380861818   Bias/Offset: 0.03224120742421287
    └ @ Main In[13]:15
    ┌ Info:   Loss [5001]: 0.00081
    │         Avg displacement in data: 0.02846
    │         Weight/Scale: 0.9862548713851412   Bias/Offset: 0.031070984962267467
    └ @ Main In[13]:15


    144.257930 seconds (283.72 M allocations: 112.720 GiB, 11.36% gc time)
>>>>>>> 6d2f15da



    
![svg](modelica_conference_2021_files/modelica_conference_2021_55_11.svg)
    


<<<<<<< HEAD
=======
    ┌ Warning: Invalid limits for x axis. Limits should be a symbol, or a two-element tuple or vector of numbers.
    │ xlims = auto
    └ @ Plots /home/runner/.julia/packages/Plots/W75kY/src/axes.jl:595
    ┌ Warning: Invalid limits for x axis. Limits should be a symbol, or a two-element tuple or vector of numbers.
    │ xlims = auto
    └ @ Plots /home/runner/.julia/packages/Plots/W75kY/src/axes.jl:595
    ┌ Warning: Invalid limits for x axis. Limits should be a symbol, or a two-element tuple or vector of numbers.
    │ xlims = auto
    └ @ Plots /home/runner/.julia/packages/Plots/W75kY/src/axes.jl:595
    ┌ Warning: Invalid limits for x axis. Limits should be a symbol, or a two-element tuple or vector of numbers.
    │ xlims = auto
    └ @ Plots /home/runner/.julia/packages/Plots/W75kY/src/axes.jl:595
    ┌ Warning: Invalid limits for x axis. Limits should be a symbol, or a two-element tuple or vector of numbers.
    │ xlims = auto
    └ @ Plots /home/runner/.julia/packages/Plots/W75kY/src/axes.jl:595
    ┌ Warning: Invalid limits for x axis. Limits should be a symbol, or a two-element tuple or vector of numbers.
    │ xlims = auto
    └ @ Plots /home/runner/.julia/packages/Plots/W75kY/src/axes.jl:595


>>>>>>> 6d2f15da

    
![svg](modelica_conference_2021_files/modelica_conference_2021_55_12.svg)
    


<<<<<<< HEAD
=======
    ┌ Warning: Invalid limits for x axis. Limits should be a symbol, or a two-element tuple or vector of numbers.
    │ xlims = auto
    └ @ Plots /home/runner/.julia/packages/Plots/W75kY/src/axes.jl:595
    ┌ Warning: Invalid limits for x axis. Limits should be a symbol, or a two-element tuple or vector of numbers.
    │ xlims = auto
    └ @ Plots /home/runner/.julia/packages/Plots/W75kY/src/axes.jl:595
    ┌ Warning: Invalid limits for x axis. Limits should be a symbol, or a two-element tuple or vector of numbers.
    │ xlims = auto
    └ @ Plots /home/runner/.julia/packages/Plots/W75kY/src/axes.jl:595
    ┌ Warning: Invalid limits for x axis. Limits should be a symbol, or a two-element tuple or vector of numbers.
    │ xlims = auto
    └ @ Plots /home/runner/.julia/packages/Plots/W75kY/src/axes.jl:595
    ┌ Warning: Invalid limits for x axis. Limits should be a symbol, or a two-element tuple or vector of numbers.
    │ xlims = auto
    └ @ Plots /home/runner/.julia/packages/Plots/W75kY/src/axes.jl:595
    ┌ Warning: Invalid limits for x axis. Limits should be a symbol, or a two-element tuple or vector of numbers.
    │ xlims = auto
    └ @ Plots /home/runner/.julia/packages/Plots/W75kY/src/axes.jl:595


>>>>>>> 6d2f15da

    
![svg](modelica_conference_2021_files/modelica_conference_2021_55_13.svg)
    


<<<<<<< HEAD
=======
    ┌ Warning: Invalid limits for x axis. Limits should be a symbol, or a two-element tuple or vector of numbers.
    │ xlims = auto
    └ @ Plots /home/runner/.julia/packages/Plots/W75kY/src/axes.jl:595
    ┌ Warning: Invalid limits for x axis. Limits should be a symbol, or a two-element tuple or vector of numbers.
    │ xlims = auto
    └ @ Plots /home/runner/.julia/packages/Plots/W75kY/src/axes.jl:595
    ┌ Warning: Invalid limits for x axis. Limits should be a symbol, or a two-element tuple or vector of numbers.
    │ xlims = auto
    └ @ Plots /home/runner/.julia/packages/Plots/W75kY/src/axes.jl:595
    ┌ Warning: Invalid limits for x axis. Limits should be a symbol, or a two-element tuple or vector of numbers.
    │ xlims = auto
    └ @ Plots /home/runner/.julia/packages/Plots/W75kY/src/axes.jl:595
    ┌ Warning: Invalid limits for x axis. Limits should be a symbol, or a two-element tuple or vector of numbers.
    │ xlims = auto
    └ @ Plots /home/runner/.julia/packages/Plots/W75kY/src/axes.jl:595
    ┌ Warning: Invalid limits for x axis. Limits should be a symbol, or a two-element tuple or vector of numbers.
    │ xlims = auto
    └ @ Plots /home/runner/.julia/packages/Plots/W75kY/src/axes.jl:595


>>>>>>> 6d2f15da

    
![svg](modelica_conference_2021_files/modelica_conference_2021_55_14.svg)
    


<<<<<<< HEAD
    ┌ Info: Friction model 1 mse: 6.070996868495856
    └ @ Main In[18]:29
    ┌ Info: Friction model 2 mse: 6.1914703018677955
    └ @ Main In[18]:29
=======
    ┌ Warning: Invalid limits for x axis. Limits should be a symbol, or a two-element tuple or vector of numbers.
    │ xlims = auto
    └ @ Plots /home/runner/.julia/packages/Plots/W75kY/src/axes.jl:595
    ┌ Warning: Invalid limits for x axis. Limits should be a symbol, or a two-element tuple or vector of numbers.
    │ xlims = auto
    └ @ Plots /home/runner/.julia/packages/Plots/W75kY/src/axes.jl:595
    ┌ Warning: Invalid limits for x axis. Limits should be a symbol, or a two-element tuple or vector of numbers.
    │ xlims = auto
    └ @ Plots /home/runner/.julia/packages/Plots/W75kY/src/axes.jl:595
    ┌ Warning: Invalid limits for x axis. Limits should be a symbol, or a two-element tuple or vector of numbers.
    │ xlims = auto
    └ @ Plots /home/runner/.julia/packages/Plots/W75kY/src/axes.jl:595
    ┌ Warning: Invalid limits for x axis. Limits should be a symbol, or a two-element tuple or vector of numbers.
    │ xlims = auto
    └ @ Plots /home/runner/.julia/packages/Plots/W75kY/src/axes.jl:595
    ┌ Warning: Invalid limits for x axis. Limits should be a symbol, or a two-element tuple or vector of numbers.
    │ xlims = auto
    └ @ Plots /home/runner/.julia/packages/Plots/W75kY/src/axes.jl:595
    ┌ Info: Friction model 1 mse: 0.6262285600446067
    └ @ Main In[17]:29
    ┌ Info: Friction model 2 mse: 0.8626321389471135
    └ @ Main In[17]:29
>>>>>>> 6d2f15da



    
![svg](modelica_conference_2021_files/modelica_conference_2021_55_16.svg)
    



    
![svg](modelica_conference_2021_files/modelica_conference_2021_55_17.svg)
    


<<<<<<< HEAD
=======
    ┌ Warning: Invalid limits for x axis. Limits should be a symbol, or a two-element tuple or vector of numbers.
    │ xlims = auto
    └ @ Plots /home/runner/.julia/packages/Plots/W75kY/src/axes.jl:595
    ┌ Warning: Invalid limits for x axis. Limits should be a symbol, or a two-element tuple or vector of numbers.
    │ xlims = auto
    └ @ Plots /home/runner/.julia/packages/Plots/W75kY/src/axes.jl:595
    ┌ Warning: Invalid limits for x axis. Limits should be a symbol, or a two-element tuple or vector of numbers.
    │ xlims = auto
    └ @ Plots /home/runner/.julia/packages/Plots/W75kY/src/axes.jl:595
    ┌ Warning: Invalid limits for x axis. Limits should be a symbol, or a two-element tuple or vector of numbers.
    │ xlims = auto
    └ @ Plots /home/runner/.julia/packages/Plots/W75kY/src/axes.jl:595
    ┌ Warning: Invalid limits for x axis. Limits should be a symbol, or a two-element tuple or vector of numbers.
    │ xlims = auto
    └ @ Plots /home/runner/.julia/packages/Plots/W75kY/src/axes.jl:595
    ┌ Warning: Invalid limits for x axis. Limits should be a symbol, or a two-element tuple or vector of numbers.
    │ xlims = auto
    └ @ Plots /home/runner/.julia/packages/Plots/W75kY/src/axes.jl:595


>>>>>>> 6d2f15da
Finally, the FMU is cleaned-up.


```julia
fmiUnload(simpleFMU)
```

### Summary

Based on the plots, it can be seen that the curves of the *realFMU* and the *neuralFMU* are very close. The *neuralFMU* is able to learn the friction and displacement model.

### Source

[1] Tobias Thummerer, Lars Mikelsons and Josef Kircher. 2021. **NeuralFMU: towards structural integration of FMUs into neural networks.** Martin Sjölund, Lena Buffoni, Adrian Pop and Lennart Ochel (Ed.). Proceedings of 14th Modelica Conference 2021, Linköping, Sweden, September 20-24, 2021. Linköping University Electronic Press, Linköping (Linköping Electronic Conference Proceedings ; 181), 297-306. [DOI: 10.3384/ecp21181297](https://doi.org/10.3384/ecp21181297)
<|MERGE_RESOLUTION|>--- conflicted
+++ resolved
@@ -2,13 +2,9 @@
 Tutorial by Johannes Stoljar, Tobias Thummerer
 
 ## License
-
-
-```julia
-# Copyright (c) 2021 Tobias Thummerer, Lars Mikelsons, Johannes Stoljar
-# Licensed under the MIT license. 
-# See LICENSE (https://github.com/thummeto/FMIFlux.jl/blob/main/LICENSE) file in the project root for details.
-```
+Copyright (c) 2021 Tobias Thummerer, Lars Mikelsons, Johannes Stoljar
+
+Licensed under the MIT license. See [LICENSE](https://github.com/thummeto/FMIFlux.jl/blob/main/LICENSE) file in the project root for details.
 
 ## Motivation
 The Julia Package *FMIFlux.jl* is motivated by the application of hybrid modeling. This package enables the user to integrate his simulation model between neural networks (NeuralFMU). For this, the simulation model must be exported as FMU (functional mock-up unit), which corresponds to a widely used standard. The big advantage of hybrid modeling with artificial neural networks is, that the effects that are difficult to model (because they might be unknown) can be easily learned by the neural networks. For this purpose, the NeuralFMU is trained with measurement data containing the not modeled physical effect. The final product is a simulation model including the originally not modeled effects. Another big advantage of the NeuralFMU is that it works with little data, because the FMU already contains the characteristic functionality of the simulation and only the missing effects are added.
@@ -127,19 +123,12 @@
 fmiInfo(realFMU)
 ```
 
-<<<<<<< HEAD
-    ┌ Info: fmi2Unzip(...): Successfully unzipped 153 files at `/tmp/fmijl_guDXAz/SpringFrictionPendulum1D`.
-    └ @ FMIImport /home/runner/.julia/packages/FMIImport/1Yngw/src/FMI2_ext.jl:90
-    ┌ Info: fmi2Load(...): FMU resources location is `file:////tmp/fmijl_guDXAz/SpringFrictionPendulum1D/resources`
-    └ @ FMIImport /home/runner/.julia/packages/FMIImport/1Yngw/src/FMI2_ext.jl:221
-=======
     ┌ Info: fmi2Unzip(...): Successfully unzipped 153 files at `/tmp/fmijl_zvQBFy/SpringFrictionPendulum1D`.
     └ @ FMIImport /home/runner/.julia/packages/FMIImport/g4GUl/src/FMI2_ext.jl:76
     ┌ Info: fmi2Load(...): FMU resources location is `file:////tmp/fmijl_zvQBFy/SpringFrictionPendulum1D/resources`
     └ @ FMIImport /home/runner/.julia/packages/FMIImport/g4GUl/src/FMI2_ext.jl:192
->>>>>>> 6d2f15da
     ┌ Info: fmi2Load(...): FMU supports both CS and ME, using CS as default if nothing specified.
-    └ @ FMIImport /home/runner/.julia/packages/FMIImport/1Yngw/src/FMI2_ext.jl:224
+    └ @ FMIImport /home/runner/.julia/packages/FMIImport/g4GUl/src/FMI2_ext.jl:195
 
 
     #################### Begin information for FMU ####################
@@ -194,7 +183,7 @@
 
 
     
-![svg](modelica_conference_2021_files/modelica_conference_2021_12_0.svg)
+![svg](modelica_conference_2021_files/modelica_conference_2021_10_0.svg)
     
 
 
@@ -257,7 +246,7 @@
 
 
     
-![svg](modelica_conference_2021_files/modelica_conference_2021_18_0.svg)
+![svg](modelica_conference_2021_files/modelica_conference_2021_16_0.svg)
     
 
 
@@ -308,19 +297,12 @@
     ##################### End information for FMU #####################
 
 
-<<<<<<< HEAD
-    ┌ Info: fmi2Unzip(...): Successfully unzipped 153 files at `/tmp/fmijl_P6L3px/SpringPendulum1D`.
-    └ @ FMIImport /home/runner/.julia/packages/FMIImport/1Yngw/src/FMI2_ext.jl:90
-    ┌ Info: fmi2Load(...): FMU resources location is `file:////tmp/fmijl_P6L3px/SpringPendulum1D/resources`
-    └ @ FMIImport /home/runner/.julia/packages/FMIImport/1Yngw/src/FMI2_ext.jl:221
-=======
     ┌ Info: fmi2Unzip(...): Successfully unzipped 153 files at `/tmp/fmijl_MayZ3w/SpringPendulum1D`.
     └ @ FMIImport /home/runner/.julia/packages/FMIImport/g4GUl/src/FMI2_ext.jl:76
     ┌ Info: fmi2Load(...): FMU resources location is `file:////tmp/fmijl_MayZ3w/SpringPendulum1D/resources`
     └ @ FMIImport /home/runner/.julia/packages/FMIImport/g4GUl/src/FMI2_ext.jl:192
->>>>>>> 6d2f15da
     ┌ Info: fmi2Load(...): FMU supports both CS and ME, using CS as default if nothing specified.
-    └ @ FMIImport /home/runner/.julia/packages/FMIImport/1Yngw/src/FMI2_ext.jl:224
+    └ @ FMIImport /home/runner/.julia/packages/FMIImport/g4GUl/src/FMI2_ext.jl:195
 
 
 The differences between both systems can be clearly seen from the plots in the subchapters. In the plot for the *realFMU* it can be seen that the oscillation continues to decrease due to the effect of the friction. If you simulate long enough, the oscillation would come to a standstill in a certain time. The oscillation in the *simpleFMU* behaves differently, since the friction was not taken into account here. The oscillation in this model would continue to infinity with the same oscillation amplitude. From this observation the desire of an improvement of this model arises.     
@@ -347,7 +329,7 @@
 
 
     
-![svg](modelica_conference_2021_files/modelica_conference_2021_25_0.svg)
+![svg](modelica_conference_2021_files/modelica_conference_2021_23_0.svg)
     
 
 
@@ -368,7 +350,7 @@
 
 
     
-![svg](modelica_conference_2021_files/modelica_conference_2021_27_0.svg)
+![svg](modelica_conference_2021_files/modelica_conference_2021_25_0.svg)
     
 
 
@@ -385,9 +367,9 @@
 
 ```julia
 # loss function for training
-function lossSum(p)
+function lossSum()
     global x₀
-    solution = neuralFMU(x₀; p=p)
+    solution = neuralFMU(x₀)
 
     posNet, velNet = extractPosVel(solution)
 
@@ -410,18 +392,18 @@
 ```julia
 # callback function for training
 global counter = 0
-function callb(p)
-    global counter
+function callb()
+    global counter, paramsNet
     counter += 1
 
     # freeze first layer parameters (2,4,6) for velocity -> (static) direct feed trough for velocity
     # parameters for position (1,3,5) are learned
-    p[1][2] = 0.0
-    p[1][4] = 1.0
-    p[1][6] = 0.0
+    paramsNet[1][2] = 0.0
+    paramsNet[1][4] = 1.0
+    paramsNet[1][6] = 0.0
 
     if counter % 50 == 1
-        avgLoss = lossSum(p[1])
+        avgLoss = lossSum()
         @info "  Loss [$counter]: $(round(avgLoss, digits=5))
         Avg displacement in data: $(round(sqrt(avgLoss), digits=5))
         Weight/Scale: $(paramsNet[1][1])   Bias/Offset: $(paramsNet[1][5])"
@@ -442,7 +424,7 @@
 
 
 ```julia
-function generate_figure(title, xLabel, yLabel, xlim=:auto)
+function generate_figure(title, xLabel, yLabel, xlim="auto")
     Plots.plot(
         title=title, xlabel=xLabel, ylabel=yLabel, linewidth=2,
         xtickfontsize=12, ytickfontsize=12, xguidefontsize=12, yguidefontsize=12,
@@ -639,8 +621,7 @@
     initW[i,i] = 1
 end
 
-net = Chain(# Dense(initW, zeros(numStates),  identity),
-            Dense(numStates, numStates,  identity),
+net = Chain(Dense(initW, zeros(numStates),  identity),
             inputs -> fmiEvaluateME(simpleFMU, inputs),
             Dense(numStates, 8, identity),
             Dense(8, 8, tanh),
@@ -656,7 +637,7 @@
       Dense(2 => 8),                        [90m# 24 parameters[39m
       Dense(8 => 8, tanh),                  [90m# 72 parameters[39m
       Dense(8 => 2),                        [90m# 18 parameters[39m
-    ) [90m                  # Total: 8 arrays, [39m120 parameters, 992 bytes.
+    ) [90m                  # Total: 8 arrays, [39m120 parameters, 1016 bytes.
 
 
 
@@ -668,18 +649,6 @@
 ```julia
 neuralFMU = ME_NeuralFMU(simpleFMU, net, (tStart, tStop), Tsit5(); saveat=tSave);
 ```
-
-    ┌ Info: ME_NeuralFMU(...): Succesfully converted layer of type `Dense{typeof(identity), Matrix{Float32}, Vector{Float32}}` to `Dense{typeof(identity), Matrix{Float64}, Vector{Float64}}`.
-    └ @ FMIFlux /home/runner/.julia/packages/FMIFlux/WeryT/src/FMI_neural.jl:1089
-    ┌ Info: ME_NeuralFMU(...): Succesfully converted layer of type `Dense{typeof(identity), Matrix{Float32}, Vector{Float32}}` to `Dense{typeof(identity), Matrix{Float64}, Vector{Float64}}`.
-    └ @ FMIFlux /home/runner/.julia/packages/FMIFlux/WeryT/src/FMI_neural.jl:1089
-    ┌ Info: ME_NeuralFMU(...): Succesfully converted layer of type `Dense{typeof(tanh), Matrix{Float32}, Vector{Float32}}` to `Dense{typeof(tanh), Matrix{Float64}, Vector{Float64}}`.
-    └ @ FMIFlux /home/runner/.julia/packages/FMIFlux/WeryT/src/FMI_neural.jl:1089
-    ┌ Info: ME_NeuralFMU(...): Succesfully converted layer of type `Dense{typeof(identity), Matrix{Float32}, Vector{Float32}}` to `Dense{typeof(identity), Matrix{Float64}, Vector{Float64}}`.
-    └ @ FMIFlux /home/runner/.julia/packages/FMIFlux/WeryT/src/FMI_neural.jl:1089
-    ┌ Info: ME_NeuralFMU(...): Succesfully converted model to Float64.
-    └ @ FMIFlux /home/runner/.julia/packages/FMIFlux/WeryT/src/FMI_neural.jl:1103
-
 
 #### Plot before training
 
@@ -691,14 +660,11 @@
 fmiPlot(solutionBefore)
 ```
 
-    [34mSimulating ME-NeuralFMU ... 100%|████████████████████████| Time: 0:00:24[39m
-
-
-
-
-
-    
-![svg](modelica_conference_2021_files/modelica_conference_2021_47_1.svg)
+
+
+
+    
+![svg](modelica_conference_2021_files/modelica_conference_2021_45_0.svg)
     
 
 
@@ -724,14 +690,13 @@
 
 ```julia
 optim = ADAM()
-FMIFlux.train!(lossSum, paramsNet, Iterators.repeated((), 1), optim; cb=()->callb(paramsNet)) 
-```
-
-    [34mSimulating ME-NeuralFMU ... 100%|████████████████████████| Time: 0:00:38[39m
-    ┌ Info:   Loss [1]: 0.35233
-    │         Avg displacement in data: 0.59357
-    │         Weight/Scale: 1.1993630640973756   Bias/Offset: 0.0009999976539634642
-    └ @ Main In[14]:15
+Flux.train!(lossSum, paramsNet, Iterators.repeated((), 1), optim; cb=callb) 
+```
+
+    ┌ Info:   Loss [1]: 0.38766
+    │         Avg displacement in data: 0.62262
+    │         Weight/Scale: 1.0009999999789518   Bias/Offset: 0.0009999999760423974
+    └ @ Main In[13]:15
 
 
 Some vectors for collecting data are initialized and the number of runs, epochs and iterations are set.
@@ -757,7 +722,7 @@
 for run in 1:numRuns
     @time for epoch in 1:numEpochs
         @info "Run: $(run)/$(numRuns)  Epoch: $(epoch)/$(numEpochs)"
-        FMIFlux.train!(lossSum, paramsNet, Iterators.repeated((), numIterations), optim; cb=()->callb(paramsNet))
+        Flux.train!(lossSum, paramsNet, Iterators.repeated((), numIterations), optim; cb=callb)
     end
     flush(stderr)
     flush(stdout)
@@ -785,220 +750,174 @@
 ```
 
     ┌ Info: Run: 1/2  Epoch: 1/5
-    └ @ Main In[26]:3
-    ┌ Info:   Loss [51]: 0.3097
-    │         Avg displacement in data: 0.55651
-    │         Weight/Scale: 1.1510902623679287   Bias/Offset: -0.046688435229135905
-    └ @ Main In[14]:15
-    ┌ Info:   Loss [101]: 0.29253
-    │         Avg displacement in data: 0.54086
-    │         Weight/Scale: 1.1212936548875831   Bias/Offset: -0.07575300654460868
-    └ @ Main In[14]:15
-    ┌ Info:   Loss [151]: 0.06777
-    │         Avg displacement in data: 0.26034
-    │         Weight/Scale: 1.107603427409317   Bias/Offset: -0.08355553445186048
-    └ @ Main In[14]:15
-    ┌ Info:   Loss [201]: 0.03924
-    │         Avg displacement in data: 0.1981
-    │         Weight/Scale: 1.1199248586080857   Bias/Offset: -0.07270981509849461
-    └ @ Main In[14]:15
-    ┌ Info:   Loss [251]: 0.0315
-    │         Avg displacement in data: 0.17748
-    │         Weight/Scale: 1.1207812306051863   Bias/Offset: -0.0772331689210162
-    └ @ Main In[14]:15
-    ┌ Info:   Loss [301]: 0.02522
-    │         Avg displacement in data: 0.15879
-    │         Weight/Scale: 1.1255368383236297   Bias/Offset: -0.0758691151066026
-    └ @ Main In[14]:15
-    ┌ Info:   Loss [351]: 0.0209
-    │         Avg displacement in data: 0.14457
-    │         Weight/Scale: 1.131218133232962   Bias/Offset: -0.0718357864516139
-    └ @ Main In[14]:15
-    ┌ Info:   Loss [401]: 0.01833
-    │         Avg displacement in data: 0.13538
-    │         Weight/Scale: 1.1352550457880757   Bias/Offset: -0.06829882707405949
-    └ @ Main In[14]:15
-    ┌ Info:   Loss [451]: 0.01682
-    │         Avg displacement in data: 0.12969
-    │         Weight/Scale: 1.1372442934193026   Bias/Offset: -0.06602516818442718
-    └ @ Main In[14]:15
-    ┌ Info:   Loss [501]: 0.01566
-    │         Avg displacement in data: 0.12516
-    │         Weight/Scale: 1.1388617843479683   Bias/Offset: -0.06337273312393912
-    └ @ Main In[14]:15
+    └ @ Main In[25]:3
+    ┌ Info:   Loss [51]: 0.27987
+    │         Avg displacement in data: 0.52903
+    │         Weight/Scale: 1.022779697284623   Bias/Offset: 0.02359101792044668
+    └ @ Main In[13]:15
+    ┌ Info:   Loss [101]: 0.23462
+    │         Avg displacement in data: 0.48438
+    │         Weight/Scale: 1.0072353050582448   Bias/Offset: 0.012056602671214316
+    └ @ Main In[13]:15
+    ┌ Info:   Loss [151]: 0.07568
+    │         Avg displacement in data: 0.27511
+    │         Weight/Scale: 1.0255580120192322   Bias/Offset: 0.05412667957540138
+    └ @ Main In[13]:15
+    ┌ Info:   Loss [201]: 0.03432
+    │         Avg displacement in data: 0.18527
+    │         Weight/Scale: 1.0514125944687294   Bias/Offset: 0.08365819560173457
+    └ @ Main In[13]:15
+    ┌ Info:   Loss [251]: 0.03042
+    │         Avg displacement in data: 0.1744
+    │         Weight/Scale: 1.0527700778185933   Bias/Offset: 0.08237076689524142
+    └ @ Main In[13]:15
+    ┌ Info:   Loss [301]: 0.02737
+    │         Avg displacement in data: 0.16543
+    │         Weight/Scale: 1.052737425798989   Bias/Offset: 0.08007695212378325
+    └ @ Main In[13]:15
+    ┌ Info:   Loss [351]: 0.02485
+    │         Avg displacement in data: 0.15764
+    │         Weight/Scale: 1.0518622719501225   Bias/Offset: 0.07737061538035035
+    └ @ Main In[13]:15
+    ┌ Info:   Loss [401]: 0.02285
+    │         Avg displacement in data: 0.15117
+    │         Weight/Scale: 1.0504836227801908   Bias/Offset: 0.07499335400018167
+    └ @ Main In[13]:15
+    ┌ Info:   Loss [451]: 0.02142
+    │         Avg displacement in data: 0.14634
+    │         Weight/Scale: 1.0485607453819945   Bias/Offset: 0.07270457252367053
+    └ @ Main In[13]:15
+    ┌ Info:   Loss [501]: 0.02011
+    │         Avg displacement in data: 0.14181
+    │         Weight/Scale: 1.046494608921536   Bias/Offset: 0.07091271954224898
+    └ @ Main In[13]:15
     ┌ Info: Run: 1/2  Epoch: 2/5
-    └ @ Main In[26]:3
-    ┌ Info:   Loss [551]: 0.01511
-    │         Avg displacement in data: 0.12291
-    │         Weight/Scale: 1.136507536087924   Bias/Offset: -0.06485273636945899
-    └ @ Main In[14]:15
-    ┌ Info:   Loss [601]: 0.01459
-    │         Avg displacement in data: 0.12081
-    │         Weight/Scale: 1.1342818706882571   Bias/Offset: -0.06606304584599261
-    └ @ Main In[14]:15
-    ┌ Info:   Loss [651]: 0.01394
-    │         Avg displacement in data: 0.11807
-    │         Weight/Scale: 1.132692118079196   Bias/Offset: -0.06654620023871671
-    └ @ Main In[14]:15
-    ┌ Info:   Loss [701]: 0.01313
-    │         Avg displacement in data: 0.11459
-    │         Weight/Scale: 1.1322055464867085   Bias/Offset: -0.06551339249215593
-    └ @ Main In[14]:15
-    ┌ Info:   Loss [751]: 0.01247
-    │         Avg displacement in data: 0.11169
-    │         Weight/Scale: 1.1308982857618082   Bias/Offset: -0.0648705195172738
-    └ @ Main In[14]:15
-    ┌ Info:   Loss [801]: 0.01178
-    │         Avg displacement in data: 0.10856
-    │         Weight/Scale: 1.128460147481688   Bias/Offset: -0.06569870626920614
-    └ @ Main In[14]:15
-    ┌ Info:   Loss [851]: 0.01114
-    │         Avg displacement in data: 0.10556
-    │         Weight/Scale: 1.1260064106501224   Bias/Offset: -0.0665455991716421
-    └ @ Main In[14]:15
-    ┌ Info:   Loss [901]: 0.01052
-    │         Avg displacement in data: 0.10255
-    │         Weight/Scale: 1.1236663680085641   Bias/Offset: -0.06736101472845683
-    └ @ Main In[14]:15
-    ┌ Info:   Loss [951]: 0.0098
-    │         Avg displacement in data: 0.09901
-    │         Weight/Scale: 1.1233973092235285   Bias/Offset: -0.06562566357113966
-    └ @ Main In[14]:15
-    ┌ Info:   Loss [1001]: 0.00905
-    │         Avg displacement in data: 0.09512
-    │         Weight/Scale: 1.1222817186541152   Bias/Offset: -0.0645362790708501
-    └ @ Main In[14]:15
+    └ @ Main In[25]:3
+    ┌ Info:   Loss [551]: 0.0191
+    │         Avg displacement in data: 0.13819
+    │         Weight/Scale: 1.04437823945937   Bias/Offset: 0.06940294360224696
+    └ @ Main In[13]:15
+    ┌ Info:   Loss [601]: 0.01823
+    │         Avg displacement in data: 0.13501
+    │         Weight/Scale: 1.0420006897942085   Bias/Offset: 0.06799275634414724
+    └ @ Main In[13]:15
+    ┌ Info:   Loss [651]: 0.01734
+    │         Avg displacement in data: 0.13169
+    │         Weight/Scale: 1.0396628046500325   Bias/Offset: 0.06707172850331951
+    └ @ Main In[13]:15
+    ┌ Info:   Loss [701]: 0.01659
+    │         Avg displacement in data: 0.12879
+    │         Weight/Scale: 1.037233638129626   Bias/Offset: 0.06617316794762193
+    └ @ Main In[13]:15
+    ┌ Info:   Loss [751]: 0.01604
+    │         Avg displacement in data: 0.12666
+    │         Weight/Scale: 1.0349375108588967   Bias/Offset: 0.06568413227280896
+    └ @ Main In[13]:15
+    ┌ Info:   Loss [801]: 0.01509
+    │         Avg displacement in data: 0.12284
+    │         Weight/Scale: 1.032682753275887   Bias/Offset: 0.0653509984317564
+    └ @ Main In[13]:15
+    ┌ Info:   Loss [851]: 0.01426
+    │         Avg displacement in data: 0.11943
+    │         Weight/Scale: 1.0304021702729884   Bias/Offset: 0.06502358604423843
+    └ @ Main In[13]:15
+    ┌ Info:   Loss [901]: 0.01337
+    │         Avg displacement in data: 0.11561
+    │         Weight/Scale: 1.0280328408156676   Bias/Offset: 0.06453937847417446
+    └ @ Main In[13]:15
+    ┌ Info:   Loss [951]: 0.01247
+    │         Avg displacement in data: 0.11167
+    │         Weight/Scale: 1.0257845489687998   Bias/Offset: 0.06402444718622612
+    └ @ Main In[13]:15
+    ┌ Info:   Loss [1001]: 0.01159
+    │         Avg displacement in data: 0.10768
+    │         Weight/Scale: 1.0237404020446534   Bias/Offset: 0.06351019918379759
+    └ @ Main In[13]:15
     ┌ Info: Run: 1/2  Epoch: 3/5
-    └ @ Main In[26]:3
-    ┌ Info:   Loss [1051]: 0.00845
-    │         Avg displacement in data: 0.09193
-    │         Weight/Scale: 1.1209977903209776   Bias/Offset: -0.06416438302842153
-    └ @ Main In[14]:15
-    ┌ Info:   Loss [1101]: 0.00775
-    │         Avg displacement in data: 0.08804
-    │         Weight/Scale: 1.1167268828466212   Bias/Offset: -0.06752052147499943
-    └ @ Main In[14]:15
-    ┌ Info:   Loss [1151]: 0.00722
-    │         Avg displacement in data: 0.08495
-    │         Weight/Scale: 1.113179989831665   Bias/Offset: -0.07038163985938518
-    └ @ Main In[14]:15
-    ┌ Info:   Loss [1201]: 0.00677
-    │         Avg displacement in data: 0.08227
-    │         Weight/Scale: 1.1105945837634552   Bias/Offset: -0.07239910187792305
-    └ @ Main In[14]:15
-    ┌ Info:   Loss [1251]: 0.00633
-    │         Avg displacement in data: 0.07955
-    │         Weight/Scale: 1.1089379256223282   Bias/Offset: -0.07339493084999198
-    └ @ Main In[14]:15
-    ┌ Info:   Loss [1301]: 0.00592
-    │         Avg displacement in data: 0.07697
-    │         Weight/Scale: 1.1075349135108958   Bias/Offset: -0.07405359189117146
-    └ @ Main In[14]:15
-    ┌ Info:   Loss [1351]: 0.00557
-    │         Avg displacement in data: 0.07462
-    │         Weight/Scale: 1.1062850261561792   Bias/Offset: -0.07448387927310166
-    └ @ Main In[14]:15
-    ┌ Info:   Loss [1401]: 0.00522
-    │         Avg displacement in data: 0.07226
-    │         Weight/Scale: 1.1048607948364466   Bias/Offset: -0.07498126797286386
-    └ @ Main In[14]:15
-    ┌ Info:   Loss [1451]: 0.00489
-    │         Avg displacement in data: 0.06994
-    │         Weight/Scale: 1.1028760883418132   Bias/Offset: -0.07598202428074105
-    └ @ Main In[14]:15
-    ┌ Info:   Loss [1501]: 0.0046
-    │         Avg displacement in data: 0.06782
-    │         Weight/Scale: 1.1018569978625894   Bias/Offset: -0.07620209204820462
-    └ @ Main In[14]:15
+    └ @ Main In[25]:3
+    ┌ Info:   Loss [1051]: 0.01077
+    │         Avg displacement in data: 0.10376
+    │         Weight/Scale: 1.0219502254586328   Bias/Offset: 0.06315216043330164
+    └ @ Main In[13]:15
+    ┌ Info:   Loss [1101]: 0.00999
+    │         Avg displacement in data: 0.09997
+    │         Weight/Scale: 1.0204593391343655   Bias/Offset: 0.06300202166784759
+    └ @ Main In[13]:15
+    ┌ Info:   Loss [1151]: 0.00928
+    │         Avg displacement in data: 0.09632
+    │         Weight/Scale: 1.01908716117491   Bias/Offset: 0.06287942672621541
+    └ @ Main In[13]:15
+    ┌ Info:   Loss [1201]: 0.00859
+    │         Avg displacement in data: 0.09269
+    │         Weight/Scale: 1.0177819148148846   Bias/Offset: 0.06276356216009435
+    └ @ Main In[13]:15
+    ┌ Info:   Loss [1251]: 0.00792
+    │         Avg displacement in data: 0.08899
+    │         Weight/Scale: 1.016437826569848   Bias/Offset: 0.0625518790503612
+    └ @ Main In[13]:15
+    ┌ Info:   Loss [1301]: 0.0072
+    │         Avg displacement in data: 0.08485
+    │         Weight/Scale: 1.0150392235034453   Bias/Offset: 0.06217107277554704
+    └ @ Main In[13]:15
+    ┌ Info:   Loss [1351]: 0.00646
+    │         Avg displacement in data: 0.08039
+    │         Weight/Scale: 1.0137616569636536   Bias/Offset: 0.06170848883682959
+    └ @ Main In[13]:15
+    ┌ Info:   Loss [1401]: 0.00583
+    │         Avg displacement in data: 0.07635
+    │         Weight/Scale: 1.01264973185929   Bias/Offset: 0.061049059219063465
+    └ @ Main In[13]:15
+    ┌ Info:   Loss [1451]: 0.00536
+    │         Avg displacement in data: 0.07322
+    │         Weight/Scale: 1.0117686350441604   Bias/Offset: 0.060379014929978686
+    └ @ Main In[13]:15
+    ┌ Info:   Loss [1501]: 0.00499
+    │         Avg displacement in data: 0.07064
+    │         Weight/Scale: 1.0110640560975732   Bias/Offset: 0.059815806997252564
+    └ @ Main In[13]:15
     ┌ Info: Run: 1/2  Epoch: 4/5
-    └ @ Main In[26]:3
-    ┌ Info:   Loss [1551]: 0.00435
-    │         Avg displacement in data: 0.06594
-    │         Weight/Scale: 1.101029486510447   Bias/Offset: -0.07641067907883603
-    └ @ Main In[14]:15
-    ┌ Info:   Loss [1601]: 0.00406
-    │         Avg displacement in data: 0.06374
-    │         Weight/Scale: 1.0983248488150184   Bias/Offset: -0.07866015440607206
-    └ @ Main In[14]:15
-    ┌ Info:   Loss [1651]: 0.00379
-    │         Avg displacement in data: 0.06156
-    │         Weight/Scale: 1.0942613009860078   Bias/Offset: -0.08201335183316137
-    └ @ Main In[14]:15
-    ┌ Info:   Loss [1701]: 0.0036
-    │         Avg displacement in data: 0.06003
-    │         Weight/Scale: 1.0903247393483868   Bias/Offset: -0.08502178700305198
-    └ @ Main In[14]:15
-    ┌ Info:   Loss [1751]: 0.00344
-    │         Avg displacement in data: 0.05869
-    │         Weight/Scale: 1.0865280203674847   Bias/Offset: -0.08765670198965525
-    └ @ Main In[14]:15
-    ┌ Info:   Loss [1801]: 0.00328
-    │         Avg displacement in data: 0.05723
-    │         Weight/Scale: 1.0834173174949082   Bias/Offset: -0.08953302071737965
-    └ @ Main In[14]:15
-    ┌ Info:   Loss [1851]: 0.0031
-    │         Avg displacement in data: 0.05564
-    │         Weight/Scale: 1.081301831705512   Bias/Offset: -0.0905695757778624
-    └ @ Main In[14]:15
-    ┌ Info:   Loss [1901]: 0.00293
-    │         Avg displacement in data: 0.05414
-    │         Weight/Scale: 1.079731611268904   Bias/Offset: -0.09127584577262687
-    └ @ Main In[14]:15
-    ┌ Info:   Loss [1951]: 0.00279
-    │         Avg displacement in data: 0.0528
-    │         Weight/Scale: 1.0783899087271827   Bias/Offset: -0.09192916573278793
-    └ @ Main In[14]:15
-    ┌ Info:   Loss [2001]: 0.00266
-    │         Avg displacement in data: 0.05161
-    │         Weight/Scale: 1.077140623990227   Bias/Offset: -0.09260699538644028
-    └ @ Main In[14]:15
+    └ @ Main In[25]:3
+    ┌ Info:   Loss [1551]: 0.00467
+    │         Avg displacement in data: 0.06835
+    │         Weight/Scale: 1.0104592673987645   Bias/Offset: 0.059339984302401776
+    └ @ Main In[13]:15
+    ┌ Info:   Loss [1601]: 0.00439
+    │         Avg displacement in data: 0.06627
+    │         Weight/Scale: 1.0099091585330566   Bias/Offset: 0.058908290825086106
+    └ @ Main In[13]:15
+    ┌ Info:   Loss [1651]: 0.00413
+    │         Avg displacement in data: 0.06428
+    │         Weight/Scale: 1.0093927456600722   Bias/Offset: 0.058495123456024346
+    └ @ Main In[13]:15
+    ┌ Info:   Loss [1701]: 0.0039
+    │         Avg displacement in data: 0.06248
+    │         Weight/Scale: 1.0089248378327205   Bias/Offset: 0.058126054310056144
+    └ @ Main In[13]:15
+    ┌ Info:   Loss [1751]: 0.0037
+    │         Avg displacement in data: 0.06086
+    │         Weight/Scale: 1.0085033266188659   Bias/Offset: 0.05779962605767347
+    └ @ Main In[13]:15
+    ┌ Info:   Loss [1801]: 0.00352
+    │         Avg displacement in data: 0.05931
+    │         Weight/Scale: 1.0080951454022984   Bias/Offset: 0.05747006962486286
+    └ @ Main In[13]:15
+    ┌ Info:   Loss [1851]: 0.00335
+    │         Avg displacement in data: 0.05788
+    │         Weight/Scale: 1.0076825338267172   Bias/Offset: 0.0571179906710397
+    └ @ Main In[13]:15
+    ┌ Info:   Loss [1901]: 0.0032
+    │         Avg displacement in data: 0.05654
+    │         Weight/Scale: 1.0072865693757205   Bias/Offset: 0.05677160539642778
+    └ @ Main In[13]:15
+    ┌ Info:   Loss [1951]: 0.00306
+    │         Avg displacement in data: 0.0553
+    │         Weight/Scale: 1.0069158027102063   Bias/Offset: 0.05644398574911272
+    └ @ Main In[13]:15
+    ┌ Info:   Loss [2001]: 0.00293
+    │         Avg displacement in data: 0.05415
+    │         Weight/Scale: 1.0065678875895239   Bias/Offset: 0.05613436590434876
+    └ @ Main In[13]:15
     ┌ Info: Run: 1/2  Epoch: 5/5
-<<<<<<< HEAD
-    └ @ Main In[26]:3
-    ┌ Info:   Loss [2051]: 0.00255
-    │         Avg displacement in data: 0.05051
-    │         Weight/Scale: 1.0759202204073974   Bias/Offset: -0.0933223762436602
-    └ @ Main In[14]:15
-    ┌ Info:   Loss [2101]: 0.00245
-    │         Avg displacement in data: 0.04952
-    │         Weight/Scale: 1.074720940155457   Bias/Offset: -0.09405444205914865
-    └ @ Main In[14]:15
-    ┌ Info:   Loss [2151]: 0.00236
-    │         Avg displacement in data: 0.04861
-    │         Weight/Scale: 1.073559533980107   Bias/Offset: -0.09477645727916334
-    └ @ Main In[14]:15
-    ┌ Info:   Loss [2201]: 0.00228
-    │         Avg displacement in data: 0.04776
-    │         Weight/Scale: 1.0724538975641649   Bias/Offset: -0.09547042172163762
-    └ @ Main In[14]:15
-    ┌ Info:   Loss [2251]: 0.00221
-    │         Avg displacement in data: 0.04697
-    │         Weight/Scale: 1.0714158822865538   Bias/Offset: -0.09612690855381359
-    └ @ Main In[14]:15
-    ┌ Info:   Loss [2301]: 0.00214
-    │         Avg displacement in data: 0.04623
-    │         Weight/Scale: 1.070452278949807   Bias/Offset: -0.09674187239249643
-    └ @ Main In[14]:15
-    ┌ Info:   Loss [2351]: 0.00207
-    │         Avg displacement in data: 0.04553
-    │         Weight/Scale: 1.0695664922737278   Bias/Offset: -0.09731371246954813
-    └ @ Main In[14]:15
-    ┌ Info:   Loss [2401]: 0.00201
-    │         Avg displacement in data: 0.04487
-    │         Weight/Scale: 1.0687594247287138   Bias/Offset: -0.097842147313936
-    └ @ Main In[14]:15
-    ┌ Info:   Loss [2451]: 0.00196
-    │         Avg displacement in data: 0.04425
-    │         Weight/Scale: 1.0680298301435878   Bias/Offset: -0.09832735673335412
-    └ @ Main In[14]:15
-    ┌ Info:   Loss [2501]: 0.00191
-    │         Avg displacement in data: 0.04367
-    │         Weight/Scale: 1.0673736004162822   Bias/Offset: -0.09877093760969817
-    └ @ Main In[14]:15
-
-
-    192.165336 seconds (211.05 M allocations: 153.093 GiB, 13.82% gc time, 1.37% compilation time)
-=======
     └ @ Main In[25]:3
     ┌ Info:   Loss [2051]: 0.00282
     │         Avg displacement in data: 0.05307
@@ -1043,106 +962,92 @@
 
 
     154.935506 seconds (307.70 M allocations: 121.459 GiB, 11.20% gc time)
->>>>>>> 6d2f15da
-
-
-
-    
-![svg](modelica_conference_2021_files/modelica_conference_2021_55_2.svg)
-    
-
-
-<<<<<<< HEAD
-=======
-    ┌ Warning: Invalid limits for x axis. Limits should be a symbol, or a two-element tuple or vector of numbers.
-    │ xlims = auto
-    └ @ Plots /home/runner/.julia/packages/Plots/W75kY/src/axes.jl:595
-    ┌ Warning: Invalid limits for x axis. Limits should be a symbol, or a two-element tuple or vector of numbers.
-    │ xlims = auto
-    └ @ Plots /home/runner/.julia/packages/Plots/W75kY/src/axes.jl:595
-    ┌ Warning: Invalid limits for x axis. Limits should be a symbol, or a two-element tuple or vector of numbers.
-    │ xlims = auto
-    └ @ Plots /home/runner/.julia/packages/Plots/W75kY/src/axes.jl:595
-    ┌ Warning: Invalid limits for x axis. Limits should be a symbol, or a two-element tuple or vector of numbers.
-    │ xlims = auto
-    └ @ Plots /home/runner/.julia/packages/Plots/W75kY/src/axes.jl:595
-    ┌ Warning: Invalid limits for x axis. Limits should be a symbol, or a two-element tuple or vector of numbers.
-    │ xlims = auto
-    └ @ Plots /home/runner/.julia/packages/Plots/W75kY/src/axes.jl:595
-    ┌ Warning: Invalid limits for x axis. Limits should be a symbol, or a two-element tuple or vector of numbers.
-    │ xlims = auto
-    └ @ Plots /home/runner/.julia/packages/Plots/W75kY/src/axes.jl:595
-
-
->>>>>>> 6d2f15da
-
-    
-![svg](modelica_conference_2021_files/modelica_conference_2021_55_3.svg)
-    
-
-
-<<<<<<< HEAD
-=======
-    ┌ Warning: Invalid limits for x axis. Limits should be a symbol, or a two-element tuple or vector of numbers.
-    │ xlims = auto
-    └ @ Plots /home/runner/.julia/packages/Plots/W75kY/src/axes.jl:595
-    ┌ Warning: Invalid limits for x axis. Limits should be a symbol, or a two-element tuple or vector of numbers.
-    │ xlims = auto
-    └ @ Plots /home/runner/.julia/packages/Plots/W75kY/src/axes.jl:595
-    ┌ Warning: Invalid limits for x axis. Limits should be a symbol, or a two-element tuple or vector of numbers.
-    │ xlims = auto
-    └ @ Plots /home/runner/.julia/packages/Plots/W75kY/src/axes.jl:595
-    ┌ Warning: Invalid limits for x axis. Limits should be a symbol, or a two-element tuple or vector of numbers.
-    │ xlims = auto
-    └ @ Plots /home/runner/.julia/packages/Plots/W75kY/src/axes.jl:595
-    ┌ Warning: Invalid limits for x axis. Limits should be a symbol, or a two-element tuple or vector of numbers.
-    │ xlims = auto
-    └ @ Plots /home/runner/.julia/packages/Plots/W75kY/src/axes.jl:595
-    ┌ Warning: Invalid limits for x axis. Limits should be a symbol, or a two-element tuple or vector of numbers.
-    │ xlims = auto
-    └ @ Plots /home/runner/.julia/packages/Plots/W75kY/src/axes.jl:595
-
-
->>>>>>> 6d2f15da
-
-    
-![svg](modelica_conference_2021_files/modelica_conference_2021_55_4.svg)
-    
-
-
-<<<<<<< HEAD
-=======
-    ┌ Warning: Invalid limits for x axis. Limits should be a symbol, or a two-element tuple or vector of numbers.
-    │ xlims = auto
-    └ @ Plots /home/runner/.julia/packages/Plots/W75kY/src/axes.jl:595
-    ┌ Warning: Invalid limits for x axis. Limits should be a symbol, or a two-element tuple or vector of numbers.
-    │ xlims = auto
-    └ @ Plots /home/runner/.julia/packages/Plots/W75kY/src/axes.jl:595
-    ┌ Warning: Invalid limits for x axis. Limits should be a symbol, or a two-element tuple or vector of numbers.
-    │ xlims = auto
-    └ @ Plots /home/runner/.julia/packages/Plots/W75kY/src/axes.jl:595
-    ┌ Warning: Invalid limits for x axis. Limits should be a symbol, or a two-element tuple or vector of numbers.
-    │ xlims = auto
-    └ @ Plots /home/runner/.julia/packages/Plots/W75kY/src/axes.jl:595
-    ┌ Warning: Invalid limits for x axis. Limits should be a symbol, or a two-element tuple or vector of numbers.
-    │ xlims = auto
-    └ @ Plots /home/runner/.julia/packages/Plots/W75kY/src/axes.jl:595
-    ┌ Warning: Invalid limits for x axis. Limits should be a symbol, or a two-element tuple or vector of numbers.
-    │ xlims = auto
-    └ @ Plots /home/runner/.julia/packages/Plots/W75kY/src/axes.jl:595
-
-
->>>>>>> 6d2f15da
-
-    
-![svg](modelica_conference_2021_files/modelica_conference_2021_55_5.svg)
-    
-
-
-<<<<<<< HEAD
-    ┌ Info: Friction model 1 mse: 6.070996868495856
-    └ @ Main In[18]:29
-=======
+
+
+
+    
+![svg](modelica_conference_2021_files/modelica_conference_2021_53_2.svg)
+    
+
+
+    ┌ Warning: Invalid limits for x axis. Limits should be a symbol, or a two-element tuple or vector of numbers.
+    │ xlims = auto
+    └ @ Plots /home/runner/.julia/packages/Plots/W75kY/src/axes.jl:595
+    ┌ Warning: Invalid limits for x axis. Limits should be a symbol, or a two-element tuple or vector of numbers.
+    │ xlims = auto
+    └ @ Plots /home/runner/.julia/packages/Plots/W75kY/src/axes.jl:595
+    ┌ Warning: Invalid limits for x axis. Limits should be a symbol, or a two-element tuple or vector of numbers.
+    │ xlims = auto
+    └ @ Plots /home/runner/.julia/packages/Plots/W75kY/src/axes.jl:595
+    ┌ Warning: Invalid limits for x axis. Limits should be a symbol, or a two-element tuple or vector of numbers.
+    │ xlims = auto
+    └ @ Plots /home/runner/.julia/packages/Plots/W75kY/src/axes.jl:595
+    ┌ Warning: Invalid limits for x axis. Limits should be a symbol, or a two-element tuple or vector of numbers.
+    │ xlims = auto
+    └ @ Plots /home/runner/.julia/packages/Plots/W75kY/src/axes.jl:595
+    ┌ Warning: Invalid limits for x axis. Limits should be a symbol, or a two-element tuple or vector of numbers.
+    │ xlims = auto
+    └ @ Plots /home/runner/.julia/packages/Plots/W75kY/src/axes.jl:595
+
+
+
+    
+![svg](modelica_conference_2021_files/modelica_conference_2021_53_4.svg)
+    
+
+
+    ┌ Warning: Invalid limits for x axis. Limits should be a symbol, or a two-element tuple or vector of numbers.
+    │ xlims = auto
+    └ @ Plots /home/runner/.julia/packages/Plots/W75kY/src/axes.jl:595
+    ┌ Warning: Invalid limits for x axis. Limits should be a symbol, or a two-element tuple or vector of numbers.
+    │ xlims = auto
+    └ @ Plots /home/runner/.julia/packages/Plots/W75kY/src/axes.jl:595
+    ┌ Warning: Invalid limits for x axis. Limits should be a symbol, or a two-element tuple or vector of numbers.
+    │ xlims = auto
+    └ @ Plots /home/runner/.julia/packages/Plots/W75kY/src/axes.jl:595
+    ┌ Warning: Invalid limits for x axis. Limits should be a symbol, or a two-element tuple or vector of numbers.
+    │ xlims = auto
+    └ @ Plots /home/runner/.julia/packages/Plots/W75kY/src/axes.jl:595
+    ┌ Warning: Invalid limits for x axis. Limits should be a symbol, or a two-element tuple or vector of numbers.
+    │ xlims = auto
+    └ @ Plots /home/runner/.julia/packages/Plots/W75kY/src/axes.jl:595
+    ┌ Warning: Invalid limits for x axis. Limits should be a symbol, or a two-element tuple or vector of numbers.
+    │ xlims = auto
+    └ @ Plots /home/runner/.julia/packages/Plots/W75kY/src/axes.jl:595
+
+
+
+    
+![svg](modelica_conference_2021_files/modelica_conference_2021_53_6.svg)
+    
+
+
+    ┌ Warning: Invalid limits for x axis. Limits should be a symbol, or a two-element tuple or vector of numbers.
+    │ xlims = auto
+    └ @ Plots /home/runner/.julia/packages/Plots/W75kY/src/axes.jl:595
+    ┌ Warning: Invalid limits for x axis. Limits should be a symbol, or a two-element tuple or vector of numbers.
+    │ xlims = auto
+    └ @ Plots /home/runner/.julia/packages/Plots/W75kY/src/axes.jl:595
+    ┌ Warning: Invalid limits for x axis. Limits should be a symbol, or a two-element tuple or vector of numbers.
+    │ xlims = auto
+    └ @ Plots /home/runner/.julia/packages/Plots/W75kY/src/axes.jl:595
+    ┌ Warning: Invalid limits for x axis. Limits should be a symbol, or a two-element tuple or vector of numbers.
+    │ xlims = auto
+    └ @ Plots /home/runner/.julia/packages/Plots/W75kY/src/axes.jl:595
+    ┌ Warning: Invalid limits for x axis. Limits should be a symbol, or a two-element tuple or vector of numbers.
+    │ xlims = auto
+    └ @ Plots /home/runner/.julia/packages/Plots/W75kY/src/axes.jl:595
+    ┌ Warning: Invalid limits for x axis. Limits should be a symbol, or a two-element tuple or vector of numbers.
+    │ xlims = auto
+    └ @ Plots /home/runner/.julia/packages/Plots/W75kY/src/axes.jl:595
+
+
+
+    
+![svg](modelica_conference_2021_files/modelica_conference_2021_53_8.svg)
+    
+
+
     ┌ Warning: Invalid limits for x axis. Limits should be a symbol, or a two-element tuple or vector of numbers.
     │ xlims = auto
     └ @ Plots /home/runner/.julia/packages/Plots/W75kY/src/axes.jl:595
@@ -1163,257 +1068,207 @@
     └ @ Plots /home/runner/.julia/packages/Plots/W75kY/src/axes.jl:595
     ┌ Info: Friction model 1 mse: 0.6262285600446067
     └ @ Main In[17]:29
->>>>>>> 6d2f15da
-
-
-
-    
-![svg](modelica_conference_2021_files/modelica_conference_2021_55_7.svg)
-    
-
-
-
-    
-![svg](modelica_conference_2021_files/modelica_conference_2021_55_8.svg)
-    
-
-
-<<<<<<< HEAD
-=======
-    ┌ Warning: Invalid limits for x axis. Limits should be a symbol, or a two-element tuple or vector of numbers.
-    │ xlims = auto
-    └ @ Plots /home/runner/.julia/packages/Plots/W75kY/src/axes.jl:595
-    ┌ Warning: Invalid limits for x axis. Limits should be a symbol, or a two-element tuple or vector of numbers.
-    │ xlims = auto
-    └ @ Plots /home/runner/.julia/packages/Plots/W75kY/src/axes.jl:595
-    ┌ Warning: Invalid limits for x axis. Limits should be a symbol, or a two-element tuple or vector of numbers.
-    │ xlims = auto
-    └ @ Plots /home/runner/.julia/packages/Plots/W75kY/src/axes.jl:595
-    ┌ Warning: Invalid limits for x axis. Limits should be a symbol, or a two-element tuple or vector of numbers.
-    │ xlims = auto
-    └ @ Plots /home/runner/.julia/packages/Plots/W75kY/src/axes.jl:595
-    ┌ Warning: Invalid limits for x axis. Limits should be a symbol, or a two-element tuple or vector of numbers.
-    │ xlims = auto
-    └ @ Plots /home/runner/.julia/packages/Plots/W75kY/src/axes.jl:595
-    ┌ Warning: Invalid limits for x axis. Limits should be a symbol, or a two-element tuple or vector of numbers.
-    │ xlims = auto
-    └ @ Plots /home/runner/.julia/packages/Plots/W75kY/src/axes.jl:595
->>>>>>> 6d2f15da
+
+
+
+    
+![svg](modelica_conference_2021_files/modelica_conference_2021_53_10.svg)
+    
+
+
+
+    
+![svg](modelica_conference_2021_files/modelica_conference_2021_53_11.svg)
+    
+
+
+    ┌ Warning: Invalid limits for x axis. Limits should be a symbol, or a two-element tuple or vector of numbers.
+    │ xlims = auto
+    └ @ Plots /home/runner/.julia/packages/Plots/W75kY/src/axes.jl:595
+    ┌ Warning: Invalid limits for x axis. Limits should be a symbol, or a two-element tuple or vector of numbers.
+    │ xlims = auto
+    └ @ Plots /home/runner/.julia/packages/Plots/W75kY/src/axes.jl:595
+    ┌ Warning: Invalid limits for x axis. Limits should be a symbol, or a two-element tuple or vector of numbers.
+    │ xlims = auto
+    └ @ Plots /home/runner/.julia/packages/Plots/W75kY/src/axes.jl:595
+    ┌ Warning: Invalid limits for x axis. Limits should be a symbol, or a two-element tuple or vector of numbers.
+    │ xlims = auto
+    └ @ Plots /home/runner/.julia/packages/Plots/W75kY/src/axes.jl:595
+    ┌ Warning: Invalid limits for x axis. Limits should be a symbol, or a two-element tuple or vector of numbers.
+    │ xlims = auto
+    └ @ Plots /home/runner/.julia/packages/Plots/W75kY/src/axes.jl:595
+    ┌ Warning: Invalid limits for x axis. Limits should be a symbol, or a two-element tuple or vector of numbers.
+    │ xlims = auto
+    └ @ Plots /home/runner/.julia/packages/Plots/W75kY/src/axes.jl:595
     ┌ Info: Run: 2/2  Epoch: 1/5
-    └ @ Main In[26]:3
-    ┌ Info:   Loss [2551]: 0.00186
-    │         Avg displacement in data: 0.04311
-    │         Weight/Scale: 1.0667836591119162   Bias/Offset: -0.0991765579081654
-    └ @ Main In[14]:15
-    ┌ Info:   Loss [2601]: 0.00181
-    │         Avg displacement in data: 0.04258
-    │         Weight/Scale: 1.0662513255799   Bias/Offset: -0.09954887328281764
-    └ @ Main In[14]:15
-    ┌ Info:   Loss [2651]: 0.00177
-    │         Avg displacement in data: 0.04208
-    │         Weight/Scale: 1.065767466158708   Bias/Offset: -0.09989296421030099
-    └ @ Main In[14]:15
-    ┌ Info:   Loss [2701]: 0.00173
-    │         Avg displacement in data: 0.0416
-    │         Weight/Scale: 1.065323862027283   Bias/Offset: -0.10021353330471017
-    └ @ Main In[14]:15
-    ┌ Info:   Loss [2751]: 0.00169
-    │         Avg displacement in data: 0.04114
-    │         Weight/Scale: 1.0649139568599184   Bias/Offset: -0.10051448867519885
-    └ @ Main In[14]:15
-    ┌ Info:   Loss [2801]: 0.00166
-    │         Avg displacement in data: 0.0407
-    │         Weight/Scale: 1.0645327638852073   Bias/Offset: -0.10079874912734728
-    └ @ Main In[14]:15
-    ┌ Info:   Loss [2851]: 0.00162
-    │         Avg displacement in data: 0.04027
-    │         Weight/Scale: 1.064176897315814   Bias/Offset: -0.10106821447068577
-    └ @ Main In[14]:15
-    ┌ Info:   Loss [2901]: 0.00159
-    │         Avg displacement in data: 0.03985
-    │         Weight/Scale: 1.063843399324227   Bias/Offset: -0.10132400686035396
-    └ @ Main In[14]:15
-    ┌ Info:   Loss [2951]: 0.00156
-    │         Avg displacement in data: 0.03946
-    │         Weight/Scale: 1.0635291926678765   Bias/Offset: -0.10156642794981482
-    └ @ Main In[14]:15
-    ┌ Info:   Loss [3001]: 0.00153
-    │         Avg displacement in data: 0.03907
-    │         Weight/Scale: 1.0632336615799576   Bias/Offset: -0.10179594565175652
-    └ @ Main In[14]:15
+    └ @ Main In[25]:3
+    ┌ Info:   Loss [2551]: 0.00203
+    │         Avg displacement in data: 0.04504
+    │         Weight/Scale: 1.0037186668122509   Bias/Offset: 0.053538999140937474
+    └ @ Main In[13]:15
+    ┌ Info:   Loss [2601]: 0.00197
+    │         Avg displacement in data: 0.04443
+    │         Weight/Scale: 1.0035197341051127   Bias/Offset: 0.05335311681177734
+    └ @ Main In[13]:15
+    ┌ Info:   Loss [2651]: 0.00192
+    │         Avg displacement in data: 0.04384
+    │         Weight/Scale: 1.0033279776030726   Bias/Offset: 0.05317346602135632
+    └ @ Main In[13]:15
+    ┌ Info:   Loss [2701]: 0.00187
+    │         Avg displacement in data: 0.04327
+    │         Weight/Scale: 1.003142812812645   Bias/Offset: 0.05299948232208313
+    └ @ Main In[13]:15
+    ┌ Info:   Loss [2751]: 0.00183
+    │         Avg displacement in data: 0.04273
+    │         Weight/Scale: 1.0029637049559896   Bias/Offset: 0.05283052466323941
+    └ @ Main In[13]:15
+    ┌ Info:   Loss [2801]: 0.00178
+    │         Avg displacement in data: 0.0422
+    │         Weight/Scale: 1.002790106448768   Bias/Offset: 0.052665895606741404
+    └ @ Main In[13]:15
+    ┌ Info:   Loss [2851]: 0.00174
+    │         Avg displacement in data: 0.04169
+    │         Weight/Scale: 1.0026215729412737   Bias/Offset: 0.052504872505070264
+    └ @ Main In[13]:15
+    ┌ Info:   Loss [2901]: 0.0017
+    │         Avg displacement in data: 0.0412
+    │         Weight/Scale: 1.0024574650306628   Bias/Offset: 0.052346546770078724
+    └ @ Main In[13]:15
+    ┌ Info:   Loss [2951]: 0.00166
+    │         Avg displacement in data: 0.04073
+    │         Weight/Scale: 1.0022970600102459   Bias/Offset: 0.052190006279017175
+    └ @ Main In[13]:15
+    ┌ Info:   Loss [3001]: 0.00162
+    │         Avg displacement in data: 0.04028
+    │         Weight/Scale: 1.0021327973729572   Bias/Offset: 0.052052831988056436
+    └ @ Main In[13]:15
     ┌ Info: Run: 2/2  Epoch: 2/5
-    └ @ Main In[26]:3
-    ┌ Info:   Loss [3051]: 0.0015
-    │         Avg displacement in data: 0.03871
-    │         Weight/Scale: 1.0629564481530835   Bias/Offset: -0.10201253752933481
-    └ @ Main In[14]:15
-    ┌ Info:   Loss [3101]: 0.00147
-    │         Avg displacement in data: 0.03835
-    │         Weight/Scale: 1.0626971641531462   Bias/Offset: -0.10221619629578975
-    └ @ Main In[14]:15
-    ┌ Info:   Loss [3151]: 0.00144
-    │         Avg displacement in data: 0.03801
-    │         Weight/Scale: 1.0624555526253119   Bias/Offset: -0.10240676948145877
-    └ @ Main In[14]:15
-    ┌ Info:   Loss [3201]: 0.00142
-    │         Avg displacement in data: 0.03767
-    │         Weight/Scale: 1.062231312433671   Bias/Offset: -0.1025841282671464
-    └ @ Main In[14]:15
-    ┌ Info:   Loss [3251]: 0.00139
-    │         Avg displacement in data: 0.03734
-    │         Weight/Scale: 1.0620240608587002   Bias/Offset: -0.1027482268430489
-    └ @ Main In[14]:15
-    ┌ Info:   Loss [3301]: 0.00137
-    │         Avg displacement in data: 0.03702
-    │         Weight/Scale: 1.0618334155100266   Bias/Offset: -0.10289904123221001
-    └ @ Main In[14]:15
-    ┌ Info:   Loss [3351]: 0.00135
-    │         Avg displacement in data: 0.03671
-    │         Weight/Scale: 1.061659009141208   Bias/Offset: -0.1030365893777983
-    └ @ Main In[14]:15
-    ┌ Info:   Loss [3401]: 0.00133
-    │         Avg displacement in data: 0.03641
-    │         Weight/Scale: 1.061473641283338   Bias/Offset: -0.10313322238879423
-    └ @ Main In[14]:15
-    ┌ Info:   Loss [3451]: 0.0013
-    │         Avg displacement in data: 0.03611
-    │         Weight/Scale: 1.0612676151112788   Bias/Offset: -0.10328078380764737
-    └ @ Main In[14]:15
-    ┌ Info:   Loss [3501]: 0.00128
-    │         Avg displacement in data: 0.03582
-    │         Weight/Scale: 1.0611132379860606   Bias/Offset: -0.10339136735029542
-    └ @ Main In[14]:15
+    └ @ Main In[25]:3
+    ┌ Info:   Loss [3051]: 0.00159
+    │         Avg displacement in data: 0.03983
+    │         Weight/Scale: 1.0019345304664056   Bias/Offset: 0.05185914703668214
+    └ @ Main In[13]:15
+    ┌ Info:   Loss [3101]: 0.00155
+    │         Avg displacement in data: 0.0394
+    │         Weight/Scale: 1.0017619788469314   Bias/Offset: 0.05168169726132153
+    └ @ Main In[13]:15
+    ┌ Info:   Loss [3151]: 0.00162
+    │         Avg displacement in data: 0.04026
+    │         Weight/Scale: 1.0016296703830894   Bias/Offset: 0.05153413247882868
+    └ @ Main In[13]:15
+    ┌ Info:   Loss [3201]: 0.00149
+    │         Avg displacement in data: 0.03859
+    │         Weight/Scale: 1.0013686984394816   Bias/Offset: 0.05130912514281167
+    └ @ Main In[13]:15
+    ┌ Info:   Loss [3251]: 0.00146
+    │         Avg displacement in data: 0.0382
+    │         Weight/Scale: 1.001177321427596   Bias/Offset: 0.0511013683579891
+    └ @ Main In[13]:15
+    ┌ Info:   Loss [3301]: 0.00143
+    │         Avg displacement in data: 0.03782
+    │         Weight/Scale: 1.0009861825908069   Bias/Offset: 0.050889261746084054
+    └ @ Main In[13]:15
+    ┌ Info:   Loss [3351]: 0.00141
+    │         Avg displacement in data: 0.03753
+    │         Weight/Scale: 1.0007627087351232   Bias/Offset: 0.05068218653064382
+    └ @ Main In[13]:15
+    ┌ Info:   Loss [3401]: 0.00138
+    │         Avg displacement in data: 0.0371
+    │         Weight/Scale: 1.0005349899583924   Bias/Offset: 0.05042993582952337
+    └ @ Main In[13]:15
+    ┌ Info:   Loss [3451]: 0.00135
+    │         Avg displacement in data: 0.03675
+    │         Weight/Scale: 1.0003217120251318   Bias/Offset: 0.05018238655595502
+    └ @ Main In[13]:15
+    ┌ Info:   Loss [3501]: 0.00134
+    │         Avg displacement in data: 0.03664
+    │         Weight/Scale: 1.0000845377688474   Bias/Offset: 0.04991099380023528
+    └ @ Main In[13]:15
     ┌ Info: Run: 2/2  Epoch: 3/5
-    └ @ Main In[26]:3
-    ┌ Info:   Loss [3551]: 0.00126
-    │         Avg displacement in data: 0.03553
-    │         Weight/Scale: 1.0609714324474058   Bias/Offset: -0.10349225202249768
-    └ @ Main In[14]:15
-    ┌ Info:   Loss [3601]: 0.00124
-    │         Avg displacement in data: 0.03525
-    │         Weight/Scale: 1.0608417355879902   Bias/Offset: -0.103582641910458
-    └ @ Main In[14]:15
-    ┌ Info:   Loss [3651]: 0.00123
-    │         Avg displacement in data: 0.03501
-    │         Weight/Scale: 1.0607130466238495   Bias/Offset: -0.10362388484736643
-    └ @ Main In[14]:15
-    ┌ Info:   Loss [3701]: 0.00121
-    │         Avg displacement in data: 0.03471
-    │         Weight/Scale: 1.0605230015614155   Bias/Offset: -0.10374707734672493
-    └ @ Main In[14]:15
-    ┌ Info:   Loss [3751]: 0.00119
-    │         Avg displacement in data: 0.03445
-    │         Weight/Scale: 1.0603985834254337   Bias/Offset: -0.10382566609036756
-    └ @ Main In[14]:15
-    ┌ Info:   Loss [3801]: 0.00117
-    │         Avg displacement in data: 0.0342
-    │         Weight/Scale: 1.0602843633934897   Bias/Offset: -0.10389758129614816
-    └ @ Main In[14]:15
-    ┌ Info:   Loss [3851]: 0.00116
-    │         Avg displacement in data: 0.03406
-    │         Weight/Scale: 1.0601675717957204   Bias/Offset: -0.10397642630408152
-    └ @ Main In[14]:15
-    ┌ Info:   Loss [3901]: 0.00114
-    │         Avg displacement in data: 0.03374
-    │         Weight/Scale: 1.059996467750904   Bias/Offset: -0.10403053477670215
-    └ @ Main In[14]:15
-    ┌ Info:   Loss [3951]: 0.00112
-    │         Avg displacement in data: 0.03345
-    │         Weight/Scale: 1.059872718007849   Bias/Offset: -0.10410086605277777
-    └ @ Main In[14]:15
-    ┌ Info:   Loss [4001]: 0.0011
-    │         Avg displacement in data: 0.03321
-    │         Weight/Scale: 1.0597639420049987   Bias/Offset: -0.10416798478948881
-    └ @ Main In[14]:15
+    └ @ Main In[25]:3
+    ┌ Info:   Loss [3551]: 0.0013
+    │         Avg displacement in data: 0.0361
+    │         Weight/Scale: 0.9998194188972589   Bias/Offset: 0.04965383126546695
+    └ @ Main In[13]:15
+    ┌ Info:   Loss [3601]: 0.00128
+    │         Avg displacement in data: 0.03577
+    │         Weight/Scale: 0.9995763213659571   Bias/Offset: 0.04936204266468577
+    └ @ Main In[13]:15
+    ┌ Info:   Loss [3651]: 0.00126
+    │         Avg displacement in data: 0.03546
+    │         Weight/Scale: 0.9993288568750353   Bias/Offset: 0.04905838376453268
+    └ @ Main In[13]:15
+    ┌ Info:   Loss [3701]: 0.00124
+    │         Avg displacement in data: 0.03516
+    │         Weight/Scale: 0.9990801136644812   Bias/Offset: 0.04874710828044736
+    └ @ Main In[13]:15
+    ┌ Info:   Loss [3751]: 0.00122
+    │         Avg displacement in data: 0.03487
+    │         Weight/Scale: 0.9987156784400567   Bias/Offset: 0.04840950361010024
+    └ @ Main In[13]:15
+    ┌ Info:   Loss [3801]: 0.00119
+    │         Avg displacement in data: 0.03456
+    │         Weight/Scale: 0.9984204583340729   Bias/Offset: 0.04804486543329714
+    └ @ Main In[13]:15
+    ┌ Info:   Loss [3851]: 0.00117
+    │         Avg displacement in data: 0.03428
+    │         Weight/Scale: 0.9981227522385676   Bias/Offset: 0.04766257713266945
+    └ @ Main In[13]:15
+    ┌ Info:   Loss [3901]: 0.00116
+    │         Avg displacement in data: 0.034
+    │         Weight/Scale: 0.9978171522249286   Bias/Offset: 0.04726508062007946
+    └ @ Main In[13]:15
+    ┌ Info:   Loss [3951]: 0.00114
+    │         Avg displacement in data: 0.03372
+    │         Weight/Scale: 0.9975028470244203   Bias/Offset: 0.04685173360100839
+    └ @ Main In[13]:15
+    ┌ Info:   Loss [4001]: 0.00113
+    │         Avg displacement in data: 0.03356
+    │         Weight/Scale: 0.9971245249194095   Bias/Offset: 0.046421230684507174
+    └ @ Main In[13]:15
     ┌ Info: Run: 2/2  Epoch: 4/5
-    └ @ Main In[26]:3
-    ┌ Info:   Loss [4051]: 0.00109
-    │         Avg displacement in data: 0.03298
-    │         Weight/Scale: 1.0596636762154181   Bias/Offset: -0.10423017770351362
-    └ @ Main In[14]:15
-    ┌ Info:   Loss [4101]: 0.00107
-    │         Avg displacement in data: 0.03278
-    │         Weight/Scale: 1.059552332573595   Bias/Offset: -0.10429559664835057
-    └ @ Main In[14]:15
-    ┌ Info:   Loss [4151]: 0.00106
-    │         Avg displacement in data: 0.03252
-    │         Weight/Scale: 1.0593536142288305   Bias/Offset: -0.10435958744164613
-    └ @ Main In[14]:15
-    ┌ Info:   Loss [4201]: 0.00104
-    │         Avg displacement in data: 0.0323
-    │         Weight/Scale: 1.0592357566115078   Bias/Offset: -0.1044361561846903
-    └ @ Main In[14]:15
-    ┌ Info:   Loss [4251]: 0.00103
-    │         Avg displacement in data: 0.03208
-    │         Weight/Scale: 1.0591323132502675   Bias/Offset: -0.10450745019061393
-    └ @ Main In[14]:15
+    └ @ Main In[25]:3
+    ┌ Info:   Loss [4051]: 0.0011
+    │         Avg displacement in data: 0.03318
+    │         Weight/Scale: 0.9967308794405376   Bias/Offset: 0.045955323321175086
+    └ @ Main In[13]:15
+    ┌ Info:   Loss [4101]: 0.00108
+    │         Avg displacement in data: 0.03291
+    │         Weight/Scale: 0.996372026435943   Bias/Offset: 0.04546961974514397
+    └ @ Main In[13]:15
+    ┌ Info:   Loss [4151]: 0.00107
+    │         Avg displacement in data: 0.03265
+    │         Weight/Scale: 0.9959972818206619   Bias/Offset: 0.04495703265779214
+    └ @ Main In[13]:15
+    ┌ Info:   Loss [4201]: 0.00105
+    │         Avg displacement in data: 0.03239
+    │         Weight/Scale: 0.9956101964745232   Bias/Offset: 0.04442238053340015
+    └ @ Main In[13]:15
+    ┌ Info:   Loss [4251]: 0.00104
+    │         Avg displacement in data: 0.03228
+    │         Weight/Scale: 0.9951971468875733   Bias/Offset: 0.043914675174162573
+    └ @ Main In[13]:15
     ┌ Info:   Loss [4301]: 0.00102
-    │         Avg displacement in data: 0.03187
-    │         Weight/Scale: 1.0590396465535623   Bias/Offset: -0.10457346240091213
-    └ @ Main In[14]:15
+    │         Avg displacement in data: 0.03188
+    │         Weight/Scale: 0.9946979169124356   Bias/Offset: 0.04327281688897021
+    └ @ Main In[13]:15
     ┌ Info:   Loss [4351]: 0.001
-    │         Avg displacement in data: 0.03165
-    │         Weight/Scale: 1.0589605242738591   Bias/Offset: -0.10463227576293989
-    └ @ Main In[14]:15
-    ┌ Info:   Loss [4401]: 0.00099
-    │         Avg displacement in data: 0.03144
-    │         Weight/Scale: 1.0588033513649924   Bias/Offset: -0.10469213803960825
-    └ @ Main In[14]:15
-    ┌ Info:   Loss [4451]: 0.00098
-    │         Avg displacement in data: 0.03124
-    │         Weight/Scale: 1.058685887460386   Bias/Offset: -0.1047756741968733
-    └ @ Main In[14]:15
-    ┌ Info:   Loss [4501]: 0.00096
-    │         Avg displacement in data: 0.03104
-    │         Weight/Scale: 1.058606861689316   Bias/Offset: -0.10484739875648257
-    └ @ Main In[14]:15
+    │         Avg displacement in data: 0.03163
+    │         Weight/Scale: 0.9942532949094885   Bias/Offset: 0.04264469096745885
+    └ @ Main In[13]:15
+    ┌ Info:   Loss [4401]: 0.00098
+    │         Avg displacement in data: 0.03138
+    │         Weight/Scale: 0.9937950678052988   Bias/Offset: 0.041989315357372235
+    └ @ Main In[13]:15
+    ┌ Info:   Loss [4451]: 0.00107
+    │         Avg displacement in data: 0.03265
+    │         Weight/Scale: 0.9933600254942384   Bias/Offset: 0.04134330561282964
+    └ @ Main In[13]:15
+    ┌ Info:   Loss [4501]: 0.00095
+    │         Avg displacement in data: 0.03088
+    │         Weight/Scale: 0.9927299303231354   Bias/Offset: 0.04057831966635877
+    └ @ Main In[13]:15
     ┌ Info: Run: 2/2  Epoch: 5/5
-<<<<<<< HEAD
-    └ @ Main In[26]:3
-    ┌ Info:   Loss [4551]: 0.00095
-    │         Avg displacement in data: 0.03084
-    │         Weight/Scale: 1.0585427445696818   Bias/Offset: -0.10491209923397954
-    └ @ Main In[14]:15
-    ┌ Info:   Loss [4601]: 0.00095
-    │         Avg displacement in data: 0.03075
-    │         Weight/Scale: 1.0584806093603336   Bias/Offset: -0.10498530797009682
-    └ @ Main In[14]:15
-    ┌ Info:   Loss [4651]: 0.00093
-    │         Avg displacement in data: 0.03049
-    │         Weight/Scale: 1.058337403947135   Bias/Offset: -0.1050467938201915
-    └ @ Main In[14]:15
-    ┌ Info:   Loss [4701]: 0.00092
-    │         Avg displacement in data: 0.03026
-    │         Weight/Scale: 1.0582784146520865   Bias/Offset: -0.10511629623086848
-    └ @ Main In[14]:15
-    ┌ Info:   Loss [4751]: 0.0009
-    │         Avg displacement in data: 0.03008
-    │         Weight/Scale: 1.0582368004995397   Bias/Offset: -0.10518540418356319
-    └ @ Main In[14]:15
-    ┌ Info:   Loss [4801]: 0.00089
-    │         Avg displacement in data: 0.02989
-    │         Weight/Scale: 1.0582119484171795   Bias/Offset: -0.10524760751551912
-    └ @ Main In[14]:15
-    ┌ Info:   Loss [4851]: 0.00089
-    │         Avg displacement in data: 0.02976
-    │         Weight/Scale: 1.0581933080327148   Bias/Offset: -0.1053033989208133
-    └ @ Main In[14]:15
-    ┌ Info:   Loss [4901]: 0.00087
-    │         Avg displacement in data: 0.02953
-    │         Weight/Scale: 1.0580604945644538   Bias/Offset: -0.10539361950810879
-    └ @ Main In[14]:15
-    ┌ Info:   Loss [4951]: 0.00086
-    │         Avg displacement in data: 0.02936
-    │         Weight/Scale: 1.0580296473214748   Bias/Offset: -0.10548504718696997
-    └ @ Main In[14]:15
-    ┌ Info:   Loss [5001]: 0.00085
-    │         Avg displacement in data: 0.02919
-    │         Weight/Scale: 1.0580149961158054   Bias/Offset: -0.10557212467941886
-    └ @ Main In[14]:15
-
-
-    174.687779 seconds (188.54 M allocations: 140.119 GiB, 14.31% gc time)
-=======
     └ @ Main In[25]:3
     ┌ Info:   Loss [4551]: 0.00094
     │         Avg displacement in data: 0.03064
@@ -1458,108 +1313,92 @@
 
 
     144.257930 seconds (283.72 M allocations: 112.720 GiB, 11.36% gc time)
->>>>>>> 6d2f15da
-
-
-
-    
-![svg](modelica_conference_2021_files/modelica_conference_2021_55_11.svg)
-    
-
-
-<<<<<<< HEAD
-=======
-    ┌ Warning: Invalid limits for x axis. Limits should be a symbol, or a two-element tuple or vector of numbers.
-    │ xlims = auto
-    └ @ Plots /home/runner/.julia/packages/Plots/W75kY/src/axes.jl:595
-    ┌ Warning: Invalid limits for x axis. Limits should be a symbol, or a two-element tuple or vector of numbers.
-    │ xlims = auto
-    └ @ Plots /home/runner/.julia/packages/Plots/W75kY/src/axes.jl:595
-    ┌ Warning: Invalid limits for x axis. Limits should be a symbol, or a two-element tuple or vector of numbers.
-    │ xlims = auto
-    └ @ Plots /home/runner/.julia/packages/Plots/W75kY/src/axes.jl:595
-    ┌ Warning: Invalid limits for x axis. Limits should be a symbol, or a two-element tuple or vector of numbers.
-    │ xlims = auto
-    └ @ Plots /home/runner/.julia/packages/Plots/W75kY/src/axes.jl:595
-    ┌ Warning: Invalid limits for x axis. Limits should be a symbol, or a two-element tuple or vector of numbers.
-    │ xlims = auto
-    └ @ Plots /home/runner/.julia/packages/Plots/W75kY/src/axes.jl:595
-    ┌ Warning: Invalid limits for x axis. Limits should be a symbol, or a two-element tuple or vector of numbers.
-    │ xlims = auto
-    └ @ Plots /home/runner/.julia/packages/Plots/W75kY/src/axes.jl:595
-
-
->>>>>>> 6d2f15da
-
-    
-![svg](modelica_conference_2021_files/modelica_conference_2021_55_12.svg)
-    
-
-
-<<<<<<< HEAD
-=======
-    ┌ Warning: Invalid limits for x axis. Limits should be a symbol, or a two-element tuple or vector of numbers.
-    │ xlims = auto
-    └ @ Plots /home/runner/.julia/packages/Plots/W75kY/src/axes.jl:595
-    ┌ Warning: Invalid limits for x axis. Limits should be a symbol, or a two-element tuple or vector of numbers.
-    │ xlims = auto
-    └ @ Plots /home/runner/.julia/packages/Plots/W75kY/src/axes.jl:595
-    ┌ Warning: Invalid limits for x axis. Limits should be a symbol, or a two-element tuple or vector of numbers.
-    │ xlims = auto
-    └ @ Plots /home/runner/.julia/packages/Plots/W75kY/src/axes.jl:595
-    ┌ Warning: Invalid limits for x axis. Limits should be a symbol, or a two-element tuple or vector of numbers.
-    │ xlims = auto
-    └ @ Plots /home/runner/.julia/packages/Plots/W75kY/src/axes.jl:595
-    ┌ Warning: Invalid limits for x axis. Limits should be a symbol, or a two-element tuple or vector of numbers.
-    │ xlims = auto
-    └ @ Plots /home/runner/.julia/packages/Plots/W75kY/src/axes.jl:595
-    ┌ Warning: Invalid limits for x axis. Limits should be a symbol, or a two-element tuple or vector of numbers.
-    │ xlims = auto
-    └ @ Plots /home/runner/.julia/packages/Plots/W75kY/src/axes.jl:595
-
-
->>>>>>> 6d2f15da
-
-    
-![svg](modelica_conference_2021_files/modelica_conference_2021_55_13.svg)
-    
-
-
-<<<<<<< HEAD
-=======
-    ┌ Warning: Invalid limits for x axis. Limits should be a symbol, or a two-element tuple or vector of numbers.
-    │ xlims = auto
-    └ @ Plots /home/runner/.julia/packages/Plots/W75kY/src/axes.jl:595
-    ┌ Warning: Invalid limits for x axis. Limits should be a symbol, or a two-element tuple or vector of numbers.
-    │ xlims = auto
-    └ @ Plots /home/runner/.julia/packages/Plots/W75kY/src/axes.jl:595
-    ┌ Warning: Invalid limits for x axis. Limits should be a symbol, or a two-element tuple or vector of numbers.
-    │ xlims = auto
-    └ @ Plots /home/runner/.julia/packages/Plots/W75kY/src/axes.jl:595
-    ┌ Warning: Invalid limits for x axis. Limits should be a symbol, or a two-element tuple or vector of numbers.
-    │ xlims = auto
-    └ @ Plots /home/runner/.julia/packages/Plots/W75kY/src/axes.jl:595
-    ┌ Warning: Invalid limits for x axis. Limits should be a symbol, or a two-element tuple or vector of numbers.
-    │ xlims = auto
-    └ @ Plots /home/runner/.julia/packages/Plots/W75kY/src/axes.jl:595
-    ┌ Warning: Invalid limits for x axis. Limits should be a symbol, or a two-element tuple or vector of numbers.
-    │ xlims = auto
-    └ @ Plots /home/runner/.julia/packages/Plots/W75kY/src/axes.jl:595
-
-
->>>>>>> 6d2f15da
-
-    
-![svg](modelica_conference_2021_files/modelica_conference_2021_55_14.svg)
-    
-
-
-<<<<<<< HEAD
-    ┌ Info: Friction model 1 mse: 6.070996868495856
-    └ @ Main In[18]:29
-    ┌ Info: Friction model 2 mse: 6.1914703018677955
-    └ @ Main In[18]:29
-=======
+
+
+
+    
+![svg](modelica_conference_2021_files/modelica_conference_2021_53_14.svg)
+    
+
+
+    ┌ Warning: Invalid limits for x axis. Limits should be a symbol, or a two-element tuple or vector of numbers.
+    │ xlims = auto
+    └ @ Plots /home/runner/.julia/packages/Plots/W75kY/src/axes.jl:595
+    ┌ Warning: Invalid limits for x axis. Limits should be a symbol, or a two-element tuple or vector of numbers.
+    │ xlims = auto
+    └ @ Plots /home/runner/.julia/packages/Plots/W75kY/src/axes.jl:595
+    ┌ Warning: Invalid limits for x axis. Limits should be a symbol, or a two-element tuple or vector of numbers.
+    │ xlims = auto
+    └ @ Plots /home/runner/.julia/packages/Plots/W75kY/src/axes.jl:595
+    ┌ Warning: Invalid limits for x axis. Limits should be a symbol, or a two-element tuple or vector of numbers.
+    │ xlims = auto
+    └ @ Plots /home/runner/.julia/packages/Plots/W75kY/src/axes.jl:595
+    ┌ Warning: Invalid limits for x axis. Limits should be a symbol, or a two-element tuple or vector of numbers.
+    │ xlims = auto
+    └ @ Plots /home/runner/.julia/packages/Plots/W75kY/src/axes.jl:595
+    ┌ Warning: Invalid limits for x axis. Limits should be a symbol, or a two-element tuple or vector of numbers.
+    │ xlims = auto
+    └ @ Plots /home/runner/.julia/packages/Plots/W75kY/src/axes.jl:595
+
+
+
+    
+![svg](modelica_conference_2021_files/modelica_conference_2021_53_16.svg)
+    
+
+
+    ┌ Warning: Invalid limits for x axis. Limits should be a symbol, or a two-element tuple or vector of numbers.
+    │ xlims = auto
+    └ @ Plots /home/runner/.julia/packages/Plots/W75kY/src/axes.jl:595
+    ┌ Warning: Invalid limits for x axis. Limits should be a symbol, or a two-element tuple or vector of numbers.
+    │ xlims = auto
+    └ @ Plots /home/runner/.julia/packages/Plots/W75kY/src/axes.jl:595
+    ┌ Warning: Invalid limits for x axis. Limits should be a symbol, or a two-element tuple or vector of numbers.
+    │ xlims = auto
+    └ @ Plots /home/runner/.julia/packages/Plots/W75kY/src/axes.jl:595
+    ┌ Warning: Invalid limits for x axis. Limits should be a symbol, or a two-element tuple or vector of numbers.
+    │ xlims = auto
+    └ @ Plots /home/runner/.julia/packages/Plots/W75kY/src/axes.jl:595
+    ┌ Warning: Invalid limits for x axis. Limits should be a symbol, or a two-element tuple or vector of numbers.
+    │ xlims = auto
+    └ @ Plots /home/runner/.julia/packages/Plots/W75kY/src/axes.jl:595
+    ┌ Warning: Invalid limits for x axis. Limits should be a symbol, or a two-element tuple or vector of numbers.
+    │ xlims = auto
+    └ @ Plots /home/runner/.julia/packages/Plots/W75kY/src/axes.jl:595
+
+
+
+    
+![svg](modelica_conference_2021_files/modelica_conference_2021_53_18.svg)
+    
+
+
+    ┌ Warning: Invalid limits for x axis. Limits should be a symbol, or a two-element tuple or vector of numbers.
+    │ xlims = auto
+    └ @ Plots /home/runner/.julia/packages/Plots/W75kY/src/axes.jl:595
+    ┌ Warning: Invalid limits for x axis. Limits should be a symbol, or a two-element tuple or vector of numbers.
+    │ xlims = auto
+    └ @ Plots /home/runner/.julia/packages/Plots/W75kY/src/axes.jl:595
+    ┌ Warning: Invalid limits for x axis. Limits should be a symbol, or a two-element tuple or vector of numbers.
+    │ xlims = auto
+    └ @ Plots /home/runner/.julia/packages/Plots/W75kY/src/axes.jl:595
+    ┌ Warning: Invalid limits for x axis. Limits should be a symbol, or a two-element tuple or vector of numbers.
+    │ xlims = auto
+    └ @ Plots /home/runner/.julia/packages/Plots/W75kY/src/axes.jl:595
+    ┌ Warning: Invalid limits for x axis. Limits should be a symbol, or a two-element tuple or vector of numbers.
+    │ xlims = auto
+    └ @ Plots /home/runner/.julia/packages/Plots/W75kY/src/axes.jl:595
+    ┌ Warning: Invalid limits for x axis. Limits should be a symbol, or a two-element tuple or vector of numbers.
+    │ xlims = auto
+    └ @ Plots /home/runner/.julia/packages/Plots/W75kY/src/axes.jl:595
+
+
+
+    
+![svg](modelica_conference_2021_files/modelica_conference_2021_53_20.svg)
+    
+
+
     ┌ Warning: Invalid limits for x axis. Limits should be a symbol, or a two-element tuple or vector of numbers.
     │ xlims = auto
     └ @ Plots /home/runner/.julia/packages/Plots/W75kY/src/axes.jl:595
@@ -1582,44 +1421,40 @@
     └ @ Main In[17]:29
     ┌ Info: Friction model 2 mse: 0.8626321389471135
     └ @ Main In[17]:29
->>>>>>> 6d2f15da
-
-
-
-    
-![svg](modelica_conference_2021_files/modelica_conference_2021_55_16.svg)
-    
-
-
-
-    
-![svg](modelica_conference_2021_files/modelica_conference_2021_55_17.svg)
-    
-
-
-<<<<<<< HEAD
-=======
-    ┌ Warning: Invalid limits for x axis. Limits should be a symbol, or a two-element tuple or vector of numbers.
-    │ xlims = auto
-    └ @ Plots /home/runner/.julia/packages/Plots/W75kY/src/axes.jl:595
-    ┌ Warning: Invalid limits for x axis. Limits should be a symbol, or a two-element tuple or vector of numbers.
-    │ xlims = auto
-    └ @ Plots /home/runner/.julia/packages/Plots/W75kY/src/axes.jl:595
-    ┌ Warning: Invalid limits for x axis. Limits should be a symbol, or a two-element tuple or vector of numbers.
-    │ xlims = auto
-    └ @ Plots /home/runner/.julia/packages/Plots/W75kY/src/axes.jl:595
-    ┌ Warning: Invalid limits for x axis. Limits should be a symbol, or a two-element tuple or vector of numbers.
-    │ xlims = auto
-    └ @ Plots /home/runner/.julia/packages/Plots/W75kY/src/axes.jl:595
-    ┌ Warning: Invalid limits for x axis. Limits should be a symbol, or a two-element tuple or vector of numbers.
-    │ xlims = auto
-    └ @ Plots /home/runner/.julia/packages/Plots/W75kY/src/axes.jl:595
-    ┌ Warning: Invalid limits for x axis. Limits should be a symbol, or a two-element tuple or vector of numbers.
-    │ xlims = auto
-    └ @ Plots /home/runner/.julia/packages/Plots/W75kY/src/axes.jl:595
-
-
->>>>>>> 6d2f15da
+
+
+
+    
+![svg](modelica_conference_2021_files/modelica_conference_2021_53_22.svg)
+    
+
+
+
+    
+![svg](modelica_conference_2021_files/modelica_conference_2021_53_23.svg)
+    
+
+
+    ┌ Warning: Invalid limits for x axis. Limits should be a symbol, or a two-element tuple or vector of numbers.
+    │ xlims = auto
+    └ @ Plots /home/runner/.julia/packages/Plots/W75kY/src/axes.jl:595
+    ┌ Warning: Invalid limits for x axis. Limits should be a symbol, or a two-element tuple or vector of numbers.
+    │ xlims = auto
+    └ @ Plots /home/runner/.julia/packages/Plots/W75kY/src/axes.jl:595
+    ┌ Warning: Invalid limits for x axis. Limits should be a symbol, or a two-element tuple or vector of numbers.
+    │ xlims = auto
+    └ @ Plots /home/runner/.julia/packages/Plots/W75kY/src/axes.jl:595
+    ┌ Warning: Invalid limits for x axis. Limits should be a symbol, or a two-element tuple or vector of numbers.
+    │ xlims = auto
+    └ @ Plots /home/runner/.julia/packages/Plots/W75kY/src/axes.jl:595
+    ┌ Warning: Invalid limits for x axis. Limits should be a symbol, or a two-element tuple or vector of numbers.
+    │ xlims = auto
+    └ @ Plots /home/runner/.julia/packages/Plots/W75kY/src/axes.jl:595
+    ┌ Warning: Invalid limits for x axis. Limits should be a symbol, or a two-element tuple or vector of numbers.
+    │ xlims = auto
+    └ @ Plots /home/runner/.julia/packages/Plots/W75kY/src/axes.jl:595
+
+
 Finally, the FMU is cleaned-up.
 
 
