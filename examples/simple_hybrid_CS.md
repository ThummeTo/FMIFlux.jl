--- conflicted
+++ resolved
@@ -2,13 +2,9 @@
 Tutorial by Johannes Stoljar, Tobias Thummerer
 
 ## License
-
-
-```julia
-# Copyright (c) 2021 Tobias Thummerer, Lars Mikelsons, Johannes Stoljar
-# Licensed under the MIT license. 
-# See LICENSE (https://github.com/thummeto/FMIFlux.jl/blob/main/LICENSE) file in the project root for details.
-```
+Copyright (c) 2021 Tobias Thummerer, Lars Mikelsons, Johannes Stoljar
+
+Licensed under the MIT license. See [LICENSE](https://github.com/thummeto/FMIFlux.jl/blob/main/LICENSE) file in the project root for details.
 
 ## Motivation
 The Julia Package *FMIFlux.jl* is motivated by the application of hybrid modeling. This package enables the user to integrate his simulation model between neural networks (NeuralFMU). For this, the simulation model must be exported as FMU (functional mock-up unit), which corresponds to a widely used standard. The big advantage of hybrid modeling with artificial neural networks is, that effects that are difficult to model (because they might be unknown) can be easily learned by the neural networks. For this purpose, the NeuralFMU is trained with measurement data containing the not modeled physical effect. The final product is a simulation model including the originally not modeled effects. Another big advantage of the NeuralFMU is that it works with little data, because the FMU already contains the characteristic functionality of the simulation and only the missing effects are added.
@@ -97,15 +93,9 @@
 fmiInfo(referenceFMU)
 ```
 
-<<<<<<< HEAD
-    ┌ Info: fmi2Unzip(...): Successfully unzipped 153 files at `/tmp/fmijl_xc6zAH/SpringPendulumExtForce1D`.
-    └ @ FMIImport /home/runner/.julia/packages/FMIImport/g4GUl/src/FMI2_ext.jl:76
-    ┌ Info: fmi2Load(...): FMU resources location is `file:////tmp/fmijl_xc6zAH/SpringPendulumExtForce1D/resources`
-=======
     ┌ Info: fmi2Unzip(...): Successfully unzipped 153 files at `/tmp/fmijl_JFjQwt/SpringPendulumExtForce1D`.
     └ @ FMIImport /home/runner/.julia/packages/FMIImport/g4GUl/src/FMI2_ext.jl:76
     ┌ Info: fmi2Load(...): FMU resources location is `file:////tmp/fmijl_JFjQwt/SpringPendulumExtForce1D/resources`
->>>>>>> 6d2f15da
     └ @ FMIImport /home/runner/.julia/packages/FMIImport/g4GUl/src/FMI2_ext.jl:192
     ┌ Info: fmi2Load(...): FMU supports both CS and ME, using CS as default if nothing specified.
     └ @ FMIImport /home/runner/.julia/packages/FMIImport/g4GUl/src/FMI2_ext.jl:195
@@ -157,7 +147,7 @@
 
 
     
-![svg](simple_hybrid_CS_files/simple_hybrid_CS_11_0.svg)
+![svg](simple_hybrid_CS_files/simple_hybrid_CS_9_0.svg)
     
 
 
@@ -235,7 +225,7 @@
 
 
     
-![svg](simple_hybrid_CS_files/simple_hybrid_CS_17_0.svg)
+![svg](simple_hybrid_CS_files/simple_hybrid_CS_15_0.svg)
     
 
 
@@ -406,7 +396,7 @@
 
 
     
-![svg](simple_hybrid_CS_files/simple_hybrid_CS_32_0.svg)
+![svg](simple_hybrid_CS_files/simple_hybrid_CS_30_0.svg)
     
 
 
@@ -425,35 +415,35 @@
 ```
 
     ┌ Info: Loss [1]: 1.31473
-    └ @ Main In[12]:8
+    └ @ Main In[11]:8
     ┌ Info: Loss [21]: 0.13349
-    └ @ Main In[12]:8
+    └ @ Main In[11]:8
     ┌ Info: Loss [41]: 0.07489
-    └ @ Main In[12]:8
+    └ @ Main In[11]:8
     ┌ Info: Loss [61]: 0.04067
-    └ @ Main In[12]:8
+    └ @ Main In[11]:8
     ┌ Info: Loss [81]: 0.02535
-    └ @ Main In[12]:8
+    └ @ Main In[11]:8
     ┌ Info: Loss [101]: 0.01475
-    └ @ Main In[12]:8
+    └ @ Main In[11]:8
     ┌ Info: Loss [121]: 0.00847
-    └ @ Main In[12]:8
+    └ @ Main In[11]:8
     ┌ Info: Loss [141]: 0.00507
-    └ @ Main In[12]:8
+    └ @ Main In[11]:8
     ┌ Info: Loss [161]: 0.00335
-    └ @ Main In[12]:8
+    └ @ Main In[11]:8
     ┌ Info: Loss [181]: 0.00249
-    └ @ Main In[12]:8
+    └ @ Main In[11]:8
     ┌ Info: Loss [201]: 0.002
-    └ @ Main In[12]:8
+    └ @ Main In[11]:8
     ┌ Info: Loss [221]: 0.00168
-    └ @ Main In[12]:8
+    └ @ Main In[11]:8
     ┌ Info: Loss [241]: 0.00144
-    └ @ Main In[12]:8
+    └ @ Main In[11]:8
     ┌ Info: Loss [261]: 0.00124
-    └ @ Main In[12]:8
+    └ @ Main In[11]:8
     ┌ Info: Loss [281]: 0.00108
-    └ @ Main In[12]:8
+    └ @ Main In[11]:8
 
 
 #### Comparison of the plots
@@ -482,7 +472,7 @@
 
 
     
-![svg](simple_hybrid_CS_files/simple_hybrid_CS_36_0.svg)
+![svg](simple_hybrid_CS_files/simple_hybrid_CS_34_0.svg)
     
 
 
