--- conflicted
+++ resolved
@@ -2,13 +2,9 @@
 Tutorial by Johannes Stoljar, Tobias Thummerer
 
 ## License
-
-
-```julia
-# Copyright (c) 2021 Tobias Thummerer, Lars Mikelsons, Johannes Stoljar
-# Licensed under the MIT license. 
-# See LICENSE (https://github.com/thummeto/FMIFlux.jl/blob/main/LICENSE) file in the project root for details.
-```
+Copyright (c) 2021 Tobias Thummerer, Lars Mikelsons, Johannes Stoljar
+
+Licensed under the MIT license. See [LICENSE](https://github.com/thummeto/FMIFlux.jl/blob/main/LICENSE) file in the project root for details.
 
 ## Motivation
 The Julia Package *FMIFlux.jl* is motivated by the application of hybrid modeling. This package enables the user to integrate his simulation model between neural networks (NeuralFMU). For this, the simulation model must be exported as FMU (functional mock-up unit), which corresponds to a widely used standard. The big advantage of hybrid modeling with artificial neural networks is, that effects that are difficult to model (because they might be unknown) can be easily learned by the neural networks. For this purpose, the NeuralFMU is trained with measurement data containing the not modeled physical effect. The final product is a simulation model including the originally not modeled effects. Another big advantage of the NeuralFMU is that it works with little data, because the FMU already contains the characteristic functionality of the simulation and only the missing effects are added.
@@ -127,15 +123,9 @@
 fmiInfo(realFMU)
 ```
 
-<<<<<<< HEAD
-    ┌ Info: fmi2Unzip(...): Successfully unzipped 153 files at `/tmp/fmijl_ywBrCT/SpringFrictionPendulum1D`.
-    └ @ FMIImport /home/runner/.julia/packages/FMIImport/g4GUl/src/FMI2_ext.jl:76
-    ┌ Info: fmi2Load(...): FMU resources location is `file:////tmp/fmijl_ywBrCT/SpringFrictionPendulum1D/resources`
-=======
     ┌ Info: fmi2Unzip(...): Successfully unzipped 153 files at `/tmp/fmijl_ysLCZM/SpringFrictionPendulum1D`.
     └ @ FMIImport /home/runner/.julia/packages/FMIImport/g4GUl/src/FMI2_ext.jl:76
     ┌ Info: fmi2Load(...): FMU resources location is `file:////tmp/fmijl_ysLCZM/SpringFrictionPendulum1D/resources`
->>>>>>> 6d2f15da
     └ @ FMIImport /home/runner/.julia/packages/FMIImport/g4GUl/src/FMI2_ext.jl:192
     ┌ Info: fmi2Load(...): FMU supports both CS and ME, using CS as default if nothing specified.
     └ @ FMIImport /home/runner/.julia/packages/FMIImport/g4GUl/src/FMI2_ext.jl:195
@@ -187,7 +177,7 @@
 
 
     
-![svg](simple_hybrid_ME_files/simple_hybrid_ME_11_0.svg)
+![svg](simple_hybrid_ME_files/simple_hybrid_ME_9_0.svg)
     
 
 
@@ -283,15 +273,9 @@
     ##################### End information for FMU #####################
 
 
-<<<<<<< HEAD
-    ┌ Info: fmi2Unzip(...): Successfully unzipped 153 files at `/tmp/fmijl_eNKkqV/SpringPendulum1D`.
-    └ @ FMIImport /home/runner/.julia/packages/FMIImport/g4GUl/src/FMI2_ext.jl:76
-    ┌ Info: fmi2Load(...): FMU resources location is `file:////tmp/fmijl_eNKkqV/SpringPendulum1D/resources`
-=======
     ┌ Info: fmi2Unzip(...): Successfully unzipped 153 files at `/tmp/fmijl_KZoDBM/SpringPendulum1D`.
     └ @ FMIImport /home/runner/.julia/packages/FMIImport/g4GUl/src/FMI2_ext.jl:76
     ┌ Info: fmi2Load(...): FMU resources location is `file:////tmp/fmijl_KZoDBM/SpringPendulum1D/resources`
->>>>>>> 6d2f15da
     └ @ FMIImport /home/runner/.julia/packages/FMIImport/g4GUl/src/FMI2_ext.jl:192
     ┌ Info: fmi2Load(...): FMU supports both CS and ME, using CS as default if nothing specified.
     └ @ FMIImport /home/runner/.julia/packages/FMIImport/g4GUl/src/FMI2_ext.jl:195
@@ -301,7 +285,7 @@
 
 
     
-![svg](simple_hybrid_ME_files/simple_hybrid_ME_17_2.svg)
+![svg](simple_hybrid_ME_files/simple_hybrid_ME_15_2.svg)
     
 
 
@@ -453,7 +437,7 @@
 
 
     
-![svg](simple_hybrid_ME_files/simple_hybrid_ME_29_0.svg)
+![svg](simple_hybrid_ME_files/simple_hybrid_ME_27_0.svg)
     
 
 
@@ -472,55 +456,26 @@
 ```
 
     ┌ Info: Loss [1]: 0.7677   Avg displacement in data: 0.87618
-<<<<<<< HEAD
-    └ @ Main In[11]:7
-    ┌ Info: Loss [21]: 0.06826   Avg displacement in data: 0.26126
-    └ @ Main In[11]:7
-    ┌ Info: Loss [41]: 0.05322   Avg displacement in data: 0.2307
-    └ @ Main In[11]:7
-    ┌ Info: Loss [61]: 0.04779   Avg displacement in data: 0.21862
-    └ @ Main In[11]:7
-    ┌ Info: Loss [81]: 0.04434   Avg displacement in data: 0.21058
-    └ @ Main In[11]:7
-    ┌ Info: Loss [101]: 0.04209   Avg displacement in data: 0.20517
-    └ @ Main In[11]:7
-    ┌ Info: Loss [121]: 0.04092   Avg displacement in data: 0.20229
-    └ @ Main In[11]:7
-    ┌ Info: Loss [141]: 0.04032   Avg displacement in data: 0.20079
-    └ @ Main In[11]:7
-    ┌ Info: Loss [161]: 0.0399   Avg displacement in data: 0.19974
-    └ @ Main In[11]:7
-    ┌ Info: Loss [181]: 0.03958   Avg displacement in data: 0.19894
-    └ @ Main In[11]:7
+    └ @ Main In[10]:7
+    ┌ Info: Loss [21]: 0.06829   Avg displacement in data: 0.26132
+    └ @ Main In[10]:7
+    ┌ Info: Loss [41]: 0.05324   Avg displacement in data: 0.23074
+    └ @ Main In[10]:7
+    ┌ Info: Loss [61]: 0.0478   Avg displacement in data: 0.21864
+    └ @ Main In[10]:7
+    ┌ Info: Loss [81]: 0.04435   Avg displacement in data: 0.21059
+    └ @ Main In[10]:7
+    ┌ Info: Loss [101]: 0.0421   Avg displacement in data: 0.20519
+    └ @ Main In[10]:7
+    ┌ Info: Loss [121]: 0.04093   Avg displacement in data: 0.2023
+    └ @ Main In[10]:7
+    ┌ Info: Loss [141]: 0.04032   Avg displacement in data: 0.2008
+    └ @ Main In[10]:7
+    ┌ Info: Loss [161]: 0.0399   Avg displacement in data: 0.19975
+    └ @ Main In[10]:7
+    ┌ Info: Loss [181]: 0.03958   Avg displacement in data: 0.19895
+    └ @ Main In[10]:7
     ┌ Info: Loss [201]: 0.03933   Avg displacement in data: 0.19832
-    └ @ Main In[11]:7
-    ┌ Info: Loss [221]: 0.03914   Avg displacement in data: 0.19785
-    └ @ Main In[11]:7
-    ┌ Info: Loss [241]: 0.03899   Avg displacement in data: 0.19746
-    └ @ Main In[11]:7
-    ┌ Info: Loss [261]: 0.03887   Avg displacement in data: 0.19715
-    └ @ Main In[11]:7
-=======
-    └ @ Main In[10]:7
-    ┌ Info: Loss [21]: 0.06829   Avg displacement in data: 0.26132
-    └ @ Main In[10]:7
-    ┌ Info: Loss [41]: 0.05324   Avg displacement in data: 0.23074
-    └ @ Main In[10]:7
-    ┌ Info: Loss [61]: 0.0478   Avg displacement in data: 0.21864
-    └ @ Main In[10]:7
-    ┌ Info: Loss [81]: 0.04435   Avg displacement in data: 0.21059
-    └ @ Main In[10]:7
-    ┌ Info: Loss [101]: 0.0421   Avg displacement in data: 0.20519
-    └ @ Main In[10]:7
-    ┌ Info: Loss [121]: 0.04093   Avg displacement in data: 0.2023
-    └ @ Main In[10]:7
-    ┌ Info: Loss [141]: 0.04032   Avg displacement in data: 0.2008
-    └ @ Main In[10]:7
-    ┌ Info: Loss [161]: 0.0399   Avg displacement in data: 0.19975
-    └ @ Main In[10]:7
-    ┌ Info: Loss [181]: 0.03958   Avg displacement in data: 0.19895
-    └ @ Main In[10]:7
-    ┌ Info: Loss [201]: 0.03933   Avg displacement in data: 0.19832
     └ @ Main In[10]:7
     ┌ Info: Loss [221]: 0.03915   Avg displacement in data: 0.19785
     └ @ Main In[10]:7
@@ -528,9 +483,8 @@
     └ @ Main In[10]:7
     ┌ Info: Loss [261]: 0.03887   Avg displacement in data: 0.19716
     └ @ Main In[10]:7
->>>>>>> 6d2f15da
     ┌ Info: Loss [281]: 0.03877   Avg displacement in data: 0.19689
-    └ @ Main In[11]:7
+    └ @ Main In[10]:7
 
 
 #### Comparison of the plots
@@ -559,7 +513,7 @@
 
 
     
-![svg](simple_hybrid_ME_files/simple_hybrid_ME_33_0.svg)
+![svg](simple_hybrid_ME_files/simple_hybrid_ME_31_0.svg)
     
 
 
@@ -578,78 +532,6 @@
 fig 
 ```
 
-<<<<<<< HEAD
-    ┌ Info: Loss [301]: 0.03868   Avg displacement in data: 0.19666
-    └ @ Main In[11]:7
-    ┌ Info: Loss [321]: 0.0386   Avg displacement in data: 0.19646
-    └ @ Main In[11]:7
-    ┌ Info: Loss [341]: 0.03853   Avg displacement in data: 0.19628
-    └ @ Main In[11]:7
-    ┌ Info: Loss [361]: 0.03846   Avg displacement in data: 0.19611
-    └ @ Main In[11]:7
-    ┌ Info: Loss [381]: 0.03839   Avg displacement in data: 0.19594
-    └ @ Main In[11]:7
-    ┌ Info: Loss [401]: 0.03833   Avg displacement in data: 0.19578
-    └ @ Main In[11]:7
-    ┌ Info: Loss [421]: 0.03826   Avg displacement in data: 0.19561
-    └ @ Main In[11]:7
-    ┌ Info: Loss [441]: 0.0382   Avg displacement in data: 0.19545
-    └ @ Main In[11]:7
-    ┌ Info: Loss [461]: 0.03813   Avg displacement in data: 0.19527
-    └ @ Main In[11]:7
-    ┌ Info: Loss [481]: 0.03806   Avg displacement in data: 0.19509
-    └ @ Main In[11]:7
-    ┌ Info: Loss [501]: 0.03798   Avg displacement in data: 0.19489
-    └ @ Main In[11]:7
-    ┌ Info: Loss [521]: 0.0379   Avg displacement in data: 0.19468
-    └ @ Main In[11]:7
-    ┌ Info: Loss [541]: 0.03781   Avg displacement in data: 0.19446
-    └ @ Main In[11]:7
-    ┌ Info: Loss [561]: 0.03772   Avg displacement in data: 0.19421
-    └ @ Main In[11]:7
-    ┌ Info: Loss [581]: 0.03761   Avg displacement in data: 0.19395
-    └ @ Main In[11]:7
-    ┌ Info: Loss [601]: 0.0375   Avg displacement in data: 0.19365
-    └ @ Main In[11]:7
-    ┌ Info: Loss [621]: 0.03737   Avg displacement in data: 0.19332
-    └ @ Main In[11]:7
-    ┌ Info: Loss [641]: 0.03723   Avg displacement in data: 0.19295
-    └ @ Main In[11]:7
-    ┌ Info: Loss [661]: 0.03706   Avg displacement in data: 0.19252
-    └ @ Main In[11]:7
-    ┌ Info: Loss [681]: 0.03689   Avg displacement in data: 0.19207
-    └ @ Main In[11]:7
-    ┌ Info: Loss [701]: 0.03667   Avg displacement in data: 0.1915
-    └ @ Main In[11]:7
-    ┌ Info: Loss [721]: 0.03644   Avg displacement in data: 0.19089
-    └ @ Main In[11]:7
-    ┌ Info: Loss [741]: 0.03616   Avg displacement in data: 0.19016
-    └ @ Main In[11]:7
-    ┌ Info: Loss [761]: 0.03582   Avg displacement in data: 0.18927
-    └ @ Main In[11]:7
-    ┌ Info: Loss [781]: 0.03542   Avg displacement in data: 0.18819
-    └ @ Main In[11]:7
-    ┌ Info: Loss [801]: 0.03492   Avg displacement in data: 0.18687
-    └ @ Main In[11]:7
-    ┌ Info: Loss [821]: 0.03429   Avg displacement in data: 0.18518
-    └ @ Main In[11]:7
-    ┌ Info: Loss [841]: 0.03348   Avg displacement in data: 0.18297
-    └ @ Main In[11]:7
-    ┌ Info: Loss [861]: 0.03238   Avg displacement in data: 0.17995
-    └ @ Main In[11]:7
-    ┌ Info: Loss [881]: 0.03084   Avg displacement in data: 0.17561
-    └ @ Main In[11]:7
-    ┌ Info: Loss [901]: 0.02854   Avg displacement in data: 0.16893
-    └ @ Main In[11]:7
-    ┌ Info: Loss [921]: 0.02493   Avg displacement in data: 0.1579
-    └ @ Main In[11]:7
-    ┌ Info: Loss [941]: 0.01952   Avg displacement in data: 0.13971
-    └ @ Main In[11]:7
-    ┌ Info: Loss [961]: 0.01307   Avg displacement in data: 0.11433
-    └ @ Main In[11]:7
-    ┌ Info: Loss [981]: 0.00884   Avg displacement in data: 0.09403
-    └ @ Main In[11]:7
-=======
     ┌ Info: Loss [301]: 0.03868   Avg displacement in data: 0.19667
     └ @ Main In[10]:7
     ┌ Info: Loss [321]: 0.0386   Avg displacement in data: 0.19647
@@ -720,14 +602,13 @@
     └ @ Main In[10]:7
     ┌ Info: Loss [981]: 0.00906   Avg displacement in data: 0.09521
     └ @ Main In[10]:7
->>>>>>> 6d2f15da
-
-
-
-
-
-    
-![svg](simple_hybrid_ME_files/simple_hybrid_ME_35_1.svg)
+
+
+
+
+
+    
+![svg](simple_hybrid_ME_files/simple_hybrid_ME_33_1.svg)
     
 
 
