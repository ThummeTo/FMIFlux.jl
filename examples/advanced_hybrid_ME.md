# Creation and training of ME-NeuralFMUs
Tutorial by Johannes Stoljar, Tobias Thummerer

## LICENSE



```julia
# Copyright (c) 2021 Tobias Thummerer, Lars Mikelsons, Johannes Stoljar
# Licensed under the MIT license. 
# See LICENSE (https://github.com/thummeto/FMIFlux.jl/blob/main/LICENSE) file in the project root for details.
```

## Motivation
The Julia Package *FMIFlux.jl* is motivated by the application of hybrid modeling. This package enables the user to integrate his simulation model between neural networks (NeuralFMU). For this, the simulation model must be exported as FMU (functional mock-up unit), which corresponds to a widely used standard. The big advantage of hybrid modeling with artificial neural networks is, that effects that are difficult to model (because they might be unknown) can be easily learned by the neural networks. For this purpose, the NeuralFMU is trained with measurement data containing the not modeled physical effect. The final product is a simulation model including the originally not modeled effects. Another big advantage of the NeuralFMU is that it works with little data, because the FMU already contains the characteristic functionality of the simulation and only the missing effects are added.

NeuralFMUs do not need to be as easy as in this example. Basically a NeuralFMU can combine different ANN topologies that manipulate any FMU-input (system state, system inputs, time) and any FMU-output (system state derivative, system outputs, other system variables). However, for this example a NeuralFMU topology as shown in the following picture is used.

![NeuralFMU.svg](https://github.com/thummeto/FMIFlux.jl/blob/main/docs/src/examples/pics/NeuralFMU.svg?raw=true)

*NeuralFMU (ME) from* [[1]](#Source).

## Introduction to the example
In this example, simplified modeling of a one-dimensional spring pendulum (without friction) is compared to a model of the same system that includes a nonlinear friction model. The FMU with the simplified model will be named *simpleFMU* in the following and the model with the friction will be named *realFMU*. At the beginning, the actual state of both simulations is shown, whereby clear deviations can be seen in the graphs. The *realFMU* serves as a reference graph. The *simpleFMU* is then integrated into a NeuralFMU architecture and a training of the entire network is performed. After the training the final state is compared again to the *realFMU*. It can be clearly seen that by using the NeuralFMU, learning of the friction process has taken place.  


## Target group
The example is primarily intended for users who work in the field of first principle and/or hybrid modeling and are further interested in hybrid model building. The example wants to show how simple it is to combine FMUs with machine learning and to illustrate the advantages of this approach.


## Other formats
Besides, this [Jupyter Notebook](https://github.com/thummeto/FMIFlux.jl/blob/examples/examples/advanced_hybrid_ME.ipynb) there is also a [Julia file](https://github.com/thummeto/FMIFlux.jl/blob/examples/examples/advanced_hybrid_ME.jl) with the same name, which contains only the code cells and for the documentation there is a [Markdown file](https://github.com/thummeto/FMIFlux.jl/blob/examples/examples/advanced_hybrid_ME.md) corresponding to the notebook.  


## Getting started

### Installation prerequisites
|     | Description                       | Command                   | Alternative                                    |   
|:----|:----------------------------------|:--------------------------|:-----------------------------------------------|
| 1.  | Enter Package Manager via         | ]                         |                                                |
| 2.  | Install FMI via                   | add FMI                   | add " https://github.com/ThummeTo/FMI.jl "     |
| 3.  | Install FMIFlux via               | add FMIFlux               | add " https://github.com/ThummeTo/FMIFlux.jl " |
| 4.  | Install FMIZoo via                | add FMIZoo                | add " https://github.com/ThummeTo/FMIZoo.jl "  |
| 5.  | Install Flux via                  | add Flux                  |                                                |
| 6.  | Install DifferentialEquations via | add DifferentialEquations |                                                |
| 7.  | Install Plots via                 | add Plots                 |                                                |
| 8.  | Install Random via                | add Random                |                                                |

## Code section

To run the example, the previously installed packages must be included. 


```julia
# imports
using FMI
using FMI.FMIImport: fmi2StringToValueReference, fmi2ValueReference, fmi2Real
using FMIFlux
using FMIZoo
using Flux
using DifferentialEquations: Tsit5
using Statistics: mean, std
import Plots

# set seed
import Random
Random.seed!(1234);
```

After importing the packages, the path to the *Functional Mock-up Units* (FMUs) is set. The FMU is a model exported meeting the *Functional Mock-up Interface* (FMI) Standard. The FMI is a free standard ([fmi-standard.org](http://fmi-standard.org/)) that defines a container and an interface to exchange dynamic models using a combination of XML files, binaries and C code zipped into a single file. 

The object-orientated structure of the *SpringPendulum1D* (*simpleFMU*) can be seen in the following graphic and corresponds to a simple modeling.

![svg](https://github.com/thummeto/FMIFlux.jl/blob/main/docs/src/examples/pics/SpringPendulum1D.svg?raw=true)

In contrast, the model *SpringFrictionPendulum1D* (*realFMU*) is somewhat more accurate, because it includes a friction component. 

![svg](https://github.com/thummeto/FMIFlux.jl/blob/main/docs/src/examples/pics/SpringFrictionPendulum1D.svg?raw=true)

Next, the start time and end time of the simulation are set. Finally, a step size is specified to store the results of the simulation at these time steps.


```julia
tStart = 0.0
tStep = 0.1
tStop = 5.0
tSave = collect(tStart:tStep:tStop)
```




    51-element Vector{Float64}:
     0.0
     0.1
     0.2
     0.3
     0.4
     0.5
     0.6
     0.7
     0.8
     0.9
     1.0
     1.1
     1.2
     ⋮
     3.9
     4.0
     4.1
     4.2
     4.3
     4.4
     4.5
     4.6
     4.7
     4.8
     4.9
     5.0



### RealFMU

In the next lines of code the FMU of the *realFMU* model from *FMIZoo.jl* is loaded and the information about the FMU is shown.


```julia
realFMU = fmiLoad("SpringFrictionPendulum1D", "Dymola", "2022x")
fmiInfo(realFMU)
```

<<<<<<< HEAD
    ┌ Info: fmi2Unzip(...): Successfully unzipped 153 files at `/tmp/fmijl_kOAbd6/SpringFrictionPendulum1D`.
    └ @ FMIImport /home/runner/.julia/packages/FMIImport/g4GUl/src/FMI2_ext.jl:76
    ┌ Info: fmi2Load(...): FMU resources location is `file:////tmp/fmijl_kOAbd6/SpringFrictionPendulum1D/resources`
=======
    ┌ Info: fmi2Unzip(...): Successfully unzipped 153 files at `/tmp/fmijl_QafLkl/SpringFrictionPendulum1D`.
    └ @ FMIImport /home/runner/.julia/packages/FMIImport/g4GUl/src/FMI2_ext.jl:76
    ┌ Info: fmi2Load(...): FMU resources location is `file:////tmp/fmijl_QafLkl/SpringFrictionPendulum1D/resources`
>>>>>>> 6d2f15da
    └ @ FMIImport /home/runner/.julia/packages/FMIImport/g4GUl/src/FMI2_ext.jl:192
    ┌ Info: fmi2Load(...): FMU supports both CS and ME, using CS as default if nothing specified.
    └ @ FMIImport /home/runner/.julia/packages/FMIImport/g4GUl/src/FMI2_ext.jl:195


    #################### Begin information for FMU ####################
    	Model name:			SpringFrictionPendulum1D
    	FMI-Version:			2.0
    	GUID:				{2e178ad3-5e9b-48ec-a7b2-baa5669efc0c}
    	Generation tool:		Dymola Version 2022x (64-bit), 2021-10-08
    	Generation time:		2022-05-19T06:54:12Z
    	Var. naming conv.:		structured
    	Event indicators:		24
    	Inputs:				0
    	Outputs:			0
    	States:				2
    		33554432 ["mass.s"]
    		33554433 ["mass.v", "mass.v_relfric"]
    	Supports Co-Simulation:		true
    		Model identifier:	SpringFrictionPendulum1D
    		Get/Set State:		true
    		Serialize State:	true
    		Dir. Derivatives:	true
    		Var. com. steps:	true
    		Input interpol.:	true
    		Max order out. der.:	1
    	Supports Model-Exchange:	true
    		Model identifier:	SpringFrictionPendulum1D
    		Get/Set State:		true
    		Serialize State:	true
    		Dir. Derivatives:	true
    ##################### End information for FMU #####################


In the function fmiSimulate() the *realFMU* is simulated, still specifying the start and end time, the parameters and which variables are recorded. After the simulation is finished the result of the *realFMU* can be plotted. This plot also serves as a reference for the other model (*simpleFMU*).


```julia
vrs = ["mass.s", "mass.v", "mass.a", "mass.f"]
realSimData = fmiSimulate(realFMU, tStart, tStop; recordValues=vrs, saveat=tSave)
fmiPlot(realSimData)
```




    
![svg](advanced_hybrid_ME_files/advanced_hybrid_ME_11_0.svg)
    



The data from the simulation of the *realFMU*, are divided into position and velocity data. These data will be needed later. 


```julia
posReal = fmi2GetSolutionValue(realSimData, "mass.s")
velReal = fmi2GetSolutionValue(realSimData, "mass.v")
```




    51-element Vector{Float64}:
      0.0
      0.432852398300982
      0.8401743918610578
      1.1702254881462497
      1.3861768532456016
      1.4649609400224617
      1.397962181945595
      1.1917483098990418
      0.8657325133644009
      0.44821918384886916
     -0.02200493896693855
     -0.380560845401747
     -0.7172068753289351
      ⋮
     -0.19353187721088116
      0.021605187634145845
      0.12911473439606144
      0.2315130895115627
      0.31667721272388255
      0.37417576531479746
      0.3964197153211615
      0.3795927497483354
      0.3235539803194403
      0.2317738499958648
      0.11061350893737848
     -1.0008118292437196e-10



The FMU hase two states: The first state is the position of the mass and the second state is the velocity. The initial position of the mass is initilized with $0.5𝑚$. The initial velocity of the mass is initialized with $0\frac{m}{s}$. 


```julia
x₀ = [posReal[1], velReal[1]]
```




    2-element Vector{Float64}:
     0.5
     0.0



After extracting the data, the FMU is cleaned-up.


```julia
fmiUnload(realFMU)
```

### SimpleFMU

The following lines load, simulate and plot the *simpleFMU* just like the *realFMU*. The differences between both systems can be clearly seen from the plots. In the plot for the *realFMU* it can be seen that the oscillation continues to decrease due to the effect of the friction. If you simulate long enough, the oscillation would come to a standstill in a certain time. The oscillation in the *simpleFMU* behaves differently, since the friction was not taken into account here. The oscillation in this model would continue to infinity with the same oscillation amplitude. From this observation the desire of an improvement of this model arises.     


```julia
simpleFMU = fmiLoad("SpringPendulum1D", "Dymola", "2022x")
fmiInfo(simpleFMU)

vrs = ["mass.s", "mass.v", "mass.a"]
simpleSimData = fmiSimulate(simpleFMU, tStart, tStop; recordValues=vrs, saveat=tSave)
fmiPlot(simpleSimData)
```

    #################### Begin information for FMU ####################
    	Model name:			SpringPendulum1D
    	FMI-Version:			2.0
    	GUID:				{fc15d8c4-758b-48e6-b00e-5bf47b8b14e5}
    	Generation tool:		Dymola Version 2022x (64-bit), 2021-10-08
    	Generation time:		2022-05-19T06:54:23Z
    	Var. naming conv.:		structured
    	Event indicators:		0
    	Inputs:				0
    	Outputs:			0
    	States:				2
    		33554432 ["mass.s"]
    		33554433 ["mass.v"]
    	Supports Co-Simulation:		true
    		Model identifier:	SpringPendulum1D
    		Get/Set State:		true
    		Serialize State:	true
    		Dir. Derivatives:	true
    		Var. com. steps:	true
    		Input interpol.:	true
    		Max order out. der.:	1
    	Supports Model-Exchange:	true
    		Model identifier:	SpringPendulum1D
    		Get/Set State:		true
    		Serialize State:	true
    		Dir. Derivatives:	true
    ##################### End information for FMU #####################


<<<<<<< HEAD
    ┌ Info: fmi2Unzip(...): Successfully unzipped 153 files at `/tmp/fmijl_pi5BM5/SpringPendulum1D`.
    └ @ FMIImport /home/runner/.julia/packages/FMIImport/g4GUl/src/FMI2_ext.jl:76
    ┌ Info: fmi2Load(...): FMU resources location is `file:////tmp/fmijl_pi5BM5/SpringPendulum1D/resources`
=======
    ┌ Info: fmi2Unzip(...): Successfully unzipped 153 files at `/tmp/fmijl_XdUAcj/SpringPendulum1D`.
    └ @ FMIImport /home/runner/.julia/packages/FMIImport/g4GUl/src/FMI2_ext.jl:76
    ┌ Info: fmi2Load(...): FMU resources location is `file:////tmp/fmijl_XdUAcj/SpringPendulum1D/resources`
>>>>>>> 6d2f15da
    └ @ FMIImport /home/runner/.julia/packages/FMIImport/g4GUl/src/FMI2_ext.jl:192
    ┌ Info: fmi2Load(...): FMU supports both CS and ME, using CS as default if nothing specified.
    └ @ FMIImport /home/runner/.julia/packages/FMIImport/g4GUl/src/FMI2_ext.jl:195





    
![svg](advanced_hybrid_ME_files/advanced_hybrid_ME_19_2.svg)
    



The data from the simulation of the *simpleFMU*, are divided into position and velocity data. These data will be needed later to plot the results. 


```julia
posSimple = fmi2GetSolutionValue(simpleSimData, "mass.s")
velSimple = fmi2GetSolutionValue(simpleSimData, "mass.v")
```




    51-element Vector{Float64}:
      0.0
      0.5899802196326744
      1.1216144329248279
      1.542195620662035
      1.810172737052044
      1.8985676043018223
      1.7983499725303025
      1.5196216961327944
      1.0900958349841172
      0.5523346620786151
     -0.040261546913912205
     -0.6289411637396933
     -1.1552195220019175
      ⋮
     -0.43297835247721894
      0.1644403574466082
      0.7455652283389829
      1.2527659117804728
      1.6356623403044424
      1.8562751551367387
      1.8926761758140136
      1.7412508664862896
      1.417004896988811
      0.9521088322603164
      0.3926807653512623
     -0.20575332570677826



## NeuralFMU

#### Loss function with growing horizon

In order to train our model, a loss function must be implemented. The solver of the NeuralFMU can calculate the gradient of the loss function. The gradient descent is needed to adjust the weights in the neural network so that the sum of the error is reduced and the model becomes more accurate.

The loss function in this implementation consists of the mean squared error (mse) from the real position of the *realFMU* simulation (posReal) and the position data of the network (posNet).
$$ mse = \frac{1}{n} \sum\limits_{i=0}^n (posReal[i] - posNet[i])^2 $$
A growing horizon is applied, whereby the horizon only goes over the first five values. For this horizon the mse is calculated.


```julia
# loss function for training
global horizon = 5
function lossSum()
    global posReal, neuralFMU, horizon
    solution = neuralFMU(x₀, tStart)

    posNet = fmi2GetSolutionState(solution, 1; isIndex=true)
    
    horizon = min(length(posNet), horizon)

    Flux.Losses.mse(posReal[1:horizon], posNet[1:horizon])
end
```




    lossSum (generic function with 1 method)



#### Function for plotting

In this section the function for plotting is defined. The function `plotResults()` creates a new figure object. In dieses figure objekt werden dann die aktuellsten Ergebnisse von *realFMU*, *simpleFMU* und *neuralFMU* gegenübergestellt. 

To output the loss in certain time intervals, a callback is implemented as a function in the following. Here a counter is incremented, every twentieth pass the loss function is called and the average error is printed out.


```julia
function plotResults()
    global neuralFMU
    solution = neuralFMU(x₀, tStart)

    posNeural = fmi2GetSolutionState(solution, 1; isIndex=true)
    time = fmi2GetSolutionTime(solution)
    
    fig = Plots.plot(xlabel="t [s]", ylabel="mass position [m]", linewidth=2,
                     xtickfontsize=12, ytickfontsize=12,
                     xguidefontsize=12, yguidefontsize=12,
                     legendfontsize=8, legend=:topright)
    
    Plots.plot!(fig, tSave, posSimple, label="SimpleFMU", linewidth=2)
    Plots.plot!(fig, tSave, posReal, label="RealFMU", linewidth=2)
    Plots.plot!(fig, time, posNeural, label="NeuralFMU", linewidth=2)
    fig
end
```




    plotResults (generic function with 1 method)



#### Callback

To output the loss in certain time intervals, a callback is implemented as a function in the following. Here a counter is incremented, every twentieth pass the loss function is called and the average error is printed out.  As soon as a limit value (in this example `0.1`) is undershot, the horizon is extended by the next two values.


```julia
# callback function for training
global counter = 0
function callb()
    global counter, horizon 
    counter += 1
   
    if counter % 20 == 1
        avgLoss = lossSum()
        @info "   Loss [$counter] for horizon $horizon : $(round(avgLoss, digits=5))   
        Avg displacement in data: $(round(sqrt(avgLoss), digits=5))"
        
        if avgLoss <= 0.01
            horizon += 2
        end
   
        # fig = plotResults()
        # println("Figure update.")
        # display(fig)
    end
end

```




    callb (generic function with 1 method)



#### Pre- and Postprocessing

In the following functions for pre-processing and post-processing are defined. The function `preProc` is normalized the input values to mean of zero and a standard deviation of one. 


```julia
global meanVal = 0.0
global stdVal = 0.0

function preProc!(data)
    global meanVal, stdVal

    meanVal = mean(data)
    stdVal = std(data)
    
    (data .- meanVal) ./ stdVal    
end 
```




    preProc! (generic function with 1 method)



For post-processing, the previous normalization is undone by applying the calculation steps in reverse order.


```julia
function postProc!(data)
    global meanVal, stdVal
    
    (data .* stdVal) .+ meanVal
end 
```




    postProc! (generic function with 1 method)



#### Structure of the NeuralFMU

In the following, the topology of the NeuralFMU is constructed. It consists of an input layer, which then leads into the *simpleFMU* model. The ME-FMU computes the state derivatives for a given system state. Following the *simpleFMU* is a dense layer that has exactly as many inputs as the model has states (and therefore state derivatives). The output of this layer consists of 16 output nodes and a *tanh* activation function. The next layer has 16 input and output nodes with the same activation function. The last layer is again a dense layer with 16 input nodes and the number of states as outputs. Here, it is important that no *tanh*-activation function follows, because otherwise the pendulums state values would be limited to the interval $[-1;1]$.


```julia
# NeuralFMU setup
numStates = fmiGetNumberOfStates(simpleFMU)
additionalVRs = [fmi2StringToValueReference(simpleFMU, "mass.m")]
numAdditionalVRs = length(additionalVRs)

net = Chain(
    inputs -> fmiEvaluateME(simpleFMU, inputs, -1.0, zeros(fmi2ValueReference, 0), 
                            zeros(fmi2Real, 0), additionalVRs),
    preProc!,
    Dense(numStates+numAdditionalVRs, 16, tanh),
    postProc!,
    preProc!,
    Dense(16, 16, tanh),
    postProc!,
    preProc!,
    Dense(16, numStates),
    postProc!,
)
```




    Chain(
      var"#1#2"(),
      preProc!,
      Dense(3 => 16, tanh),                 [90m# 64 parameters[39m
      postProc!,
      preProc!,
      Dense(16 => 16, tanh),                [90m# 272 parameters[39m
      postProc!,
      preProc!,
      Dense(16 => 2),                       [90m# 34 parameters[39m
      postProc!,
    ) [90m                  # Total: 6 arrays, [39m370 parameters, 1.820 KiB.



#### Definition of the NeuralFMU

The instantiation of the ME-NeuralFMU is done as a one-liner. The FMU (*simpleFMU*), the structure of the network `net`, start `tStart` and end time `tStop`, the numerical solver `Tsit5()` and the time steps `tSave` for saving are specified.


```julia
neuralFMU = ME_NeuralFMU(simpleFMU, net, (tStart, tStop), Tsit5(); saveat=tSave);
```

#### Plot before training

Here the state trajectory of the *simpleFMU* is recorded. Doesn't really look like a pendulum yet, but the system is random initialized by default. In the plots later on, the effect of learning can be seen.


```julia
solutionBefore = neuralFMU(x₀, tStart)
fmiPlot(solutionBefore)
```




    
![svg](advanced_hybrid_ME_files/advanced_hybrid_ME_37_0.svg)
    



#### Training of the NeuralFMU

For the training of the NeuralFMU the parameters are extracted. The known ADAM optimizer for minimizing the gradient descent is used as further passing parameters. In addition, the previously defined loss and callback function, as well as the number of epochs are passed.


```julia
# train
paramsNet = Flux.params(neuralFMU)

optim = ADAM()
Flux.train!(lossSum, paramsNet, Iterators.repeated((), 1000), optim; cb=callb) 
```

    ┌ Info:    Loss [1] for horizon 5 : 0.06331   
    │         Avg displacement in data: 0.25162
    └ @ Main In[13]:9
    ┌ Info:    Loss [21] for horizon 5 : 0.00542   
<<<<<<< HEAD
    │         Avg displacement in data: 0.07361
    └ @ Main In[13]:9
    ┌ Info:    Loss [41] for horizon 7 : 0.00257   
    │         Avg displacement in data: 0.0507
    └ @ Main In[13]:9
    ┌ Info:    Loss [61] for horizon 9 : 0.00298   
    │         Avg displacement in data: 0.05455
    └ @ Main In[13]:9
    ┌ Info:    Loss [81] for horizon 11 : 0.00075   
    │         Avg displacement in data: 0.02746
    └ @ Main In[13]:9
    ┌ Info:    Loss [101] for horizon 13 : 0.00289   
    │         Avg displacement in data: 0.05377
    └ @ Main In[13]:9
    ┌ Info:    Loss [121] for horizon 15 : 0.0071   
    │         Avg displacement in data: 0.08428
    └ @ Main In[13]:9
    ┌ Info:    Loss [141] for horizon 17 : 0.01533   
    │         Avg displacement in data: 0.12381
    └ @ Main In[13]:9
    ┌ Info:    Loss [161] for horizon 17 : 0.00854   
    │         Avg displacement in data: 0.09239
    └ @ Main In[13]:9
    ┌ Info:    Loss [181] for horizon 19 : 0.01068   
    │         Avg displacement in data: 0.10332
    └ @ Main In[13]:9
    ┌ Info:    Loss [201] for horizon 19 : 0.00552   
    │         Avg displacement in data: 0.07432
    └ @ Main In[13]:9
    ┌ Info:    Loss [221] for horizon 21 : 0.00338   
    │         Avg displacement in data: 0.05817
    └ @ Main In[13]:9
    ┌ Info:    Loss [241] for horizon 23 : 0.00148   
    │         Avg displacement in data: 0.0385
    └ @ Main In[13]:9
    ┌ Info:    Loss [261] for horizon 25 : 0.00069   
    │         Avg displacement in data: 0.02618
    └ @ Main In[13]:9
    ┌ Info:    Loss [281] for horizon 27 : 0.00047   
    │         Avg displacement in data: 0.02176
    └ @ Main In[13]:9
    ┌ Info:    Loss [301] for horizon 29 : 0.00043   
    │         Avg displacement in data: 0.02074
    └ @ Main In[13]:9
    ┌ Info:    Loss [321] for horizon 31 : 0.00049   
    │         Avg displacement in data: 0.02214
    └ @ Main In[13]:9
    ┌ Info:    Loss [341] for horizon 33 : 0.00062   
    │         Avg displacement in data: 0.02493
    └ @ Main In[13]:9
    ┌ Info:    Loss [361] for horizon 35 : 0.00061   
    │         Avg displacement in data: 0.02471
    └ @ Main In[13]:9
    ┌ Info:    Loss [381] for horizon 37 : 0.00055   
    │         Avg displacement in data: 0.0234
    └ @ Main In[13]:9
    ┌ Info:    Loss [401] for horizon 39 : 0.00051   
    │         Avg displacement in data: 0.02255
    └ @ Main In[13]:9
    ┌ Info:    Loss [421] for horizon 41 : 0.0005   
    │         Avg displacement in data: 0.02232
    └ @ Main In[13]:9
=======
    │         Avg displacement in data: 0.0736
    └ @ Main In[12]:9
    ┌ Info:    Loss [41] for horizon 7 : 0.00256   
    │         Avg displacement in data: 0.05062
    └ @ Main In[12]:9
    ┌ Info:    Loss [61] for horizon 9 : 0.00296   
    │         Avg displacement in data: 0.0544
    └ @ Main In[12]:9
    ┌ Info:    Loss [81] for horizon 11 : 0.00074   
    │         Avg displacement in data: 0.02723
    └ @ Main In[12]:9
    ┌ Info:    Loss [101] for horizon 13 : 0.00287   
    │         Avg displacement in data: 0.05356
    └ @ Main In[12]:9
    ┌ Info:    Loss [121] for horizon 15 : 0.00708   
    │         Avg displacement in data: 0.08416
    └ @ Main In[12]:9
    ┌ Info:    Loss [141] for horizon 17 : 0.01529   
    │         Avg displacement in data: 0.12367
    └ @ Main In[12]:9
    ┌ Info:    Loss [161] for horizon 17 : 0.0085   
    │         Avg displacement in data: 0.09222
    └ @ Main In[12]:9
    ┌ Info:    Loss [181] for horizon 19 : 0.01067   
    │         Avg displacement in data: 0.1033
    └ @ Main In[12]:9
    ┌ Info:    Loss [201] for horizon 19 : 0.00554   
    │         Avg displacement in data: 0.07445
    └ @ Main In[12]:9
    ┌ Info:    Loss [221] for horizon 21 : 0.0034   
    │         Avg displacement in data: 0.0583
    └ @ Main In[12]:9
    ┌ Info:    Loss [241] for horizon 23 : 0.00149   
    │         Avg displacement in data: 0.0386
    └ @ Main In[12]:9
    ┌ Info:    Loss [261] for horizon 25 : 0.00069   
    │         Avg displacement in data: 0.0262
    └ @ Main In[12]:9
    ┌ Info:    Loss [281] for horizon 27 : 0.00045   
    │         Avg displacement in data: 0.02132
    └ @ Main In[12]:9
    ┌ Info:    Loss [301] for horizon 29 : 0.00042   
    │         Avg displacement in data: 0.02054
    └ @ Main In[12]:9
    ┌ Info:    Loss [321] for horizon 31 : 0.00047   
    │         Avg displacement in data: 0.02177
    └ @ Main In[12]:9
    ┌ Info:    Loss [341] for horizon 33 : 0.00061   
    │         Avg displacement in data: 0.02476
    └ @ Main In[12]:9
    ┌ Info:    Loss [361] for horizon 35 : 0.00061   
    │         Avg displacement in data: 0.02465
    └ @ Main In[12]:9
    ┌ Info:    Loss [381] for horizon 37 : 0.00055   
    │         Avg displacement in data: 0.02336
    └ @ Main In[12]:9
    ┌ Info:    Loss [401] for horizon 39 : 0.00051   
    │         Avg displacement in data: 0.02254
    └ @ Main In[12]:9
    ┌ Info:    Loss [421] for horizon 41 : 0.0005   
    │         Avg displacement in data: 0.02233
    └ @ Main In[12]:9
>>>>>>> 6d2f15da
    ┌ Info:    Loss [441] for horizon 43 : 0.00049   
    │         Avg displacement in data: 0.02208
    └ @ Main In[13]:9
    ┌ Info:    Loss [461] for horizon 45 : 0.00046   
<<<<<<< HEAD
    │         Avg displacement in data: 0.02141
    └ @ Main In[13]:9
    ┌ Info:    Loss [481] for horizon 47 : 0.00056   
    │         Avg displacement in data: 0.02373
    └ @ Main In[13]:9
    ┌ Info:    Loss [501] for horizon 49 : 0.00082   
    │         Avg displacement in data: 0.02869
    └ @ Main In[13]:9
    ┌ Info:    Loss [521] for horizon 51 : 0.00129   
    │         Avg displacement in data: 0.0359
    └ @ Main In[13]:9
    ┌ Info:    Loss [541] for horizon 51 : 0.00121   
    │         Avg displacement in data: 0.03472
    └ @ Main In[13]:9
    ┌ Info:    Loss [561] for horizon 51 : 0.00117   
    │         Avg displacement in data: 0.03418
    └ @ Main In[13]:9
    ┌ Info:    Loss [581] for horizon 51 : 0.00115   
    │         Avg displacement in data: 0.03396
    └ @ Main In[13]:9
    ┌ Info:    Loss [601] for horizon 51 : 0.00113   
    │         Avg displacement in data: 0.03355
    └ @ Main In[13]:9
    ┌ Info:    Loss [621] for horizon 51 : 0.00111   
    │         Avg displacement in data: 0.03333
    └ @ Main In[13]:9
    ┌ Info:    Loss [641] for horizon 51 : 0.00108   
    │         Avg displacement in data: 0.03286
    └ @ Main In[13]:9
    ┌ Info:    Loss [661] for horizon 51 : 0.00103   
    │         Avg displacement in data: 0.03215
    └ @ Main In[13]:9
    ┌ Info:    Loss [681] for horizon 51 : 0.001   
    │         Avg displacement in data: 0.03163
    └ @ Main In[13]:9
    ┌ Info:    Loss [701] for horizon 51 : 0.00102   
    │         Avg displacement in data: 0.03193
    └ @ Main In[13]:9
    ┌ Info:    Loss [721] for horizon 51 : 0.00097   
    │         Avg displacement in data: 0.03121
    └ @ Main In[13]:9
    ┌ Info:    Loss [741] for horizon 51 : 0.00097   
    │         Avg displacement in data: 0.03114
    └ @ Main In[13]:9
    ┌ Info:    Loss [761] for horizon 51 : 0.00093   
    │         Avg displacement in data: 0.03052
    └ @ Main In[13]:9
    ┌ Info:    Loss [781] for horizon 51 : 0.00089   
    │         Avg displacement in data: 0.02978
    └ @ Main In[13]:9
    ┌ Info:    Loss [801] for horizon 51 : 0.00087   
    │         Avg displacement in data: 0.02956
    └ @ Main In[13]:9
    ┌ Info:    Loss [821] for horizon 51 : 0.00085   
    │         Avg displacement in data: 0.02921
    └ @ Main In[13]:9
    ┌ Info:    Loss [841] for horizon 51 : 0.00083   
    │         Avg displacement in data: 0.02878
    └ @ Main In[13]:9
    ┌ Info:    Loss [861] for horizon 51 : 0.00083   
    │         Avg displacement in data: 0.02875
    └ @ Main In[13]:9
    ┌ Info:    Loss [881] for horizon 51 : 0.00081   
    │         Avg displacement in data: 0.02846
    └ @ Main In[13]:9
    ┌ Info:    Loss [901] for horizon 51 : 0.0008   
    │         Avg displacement in data: 0.02821
    └ @ Main In[13]:9
    ┌ Info:    Loss [921] for horizon 51 : 0.00078   
    │         Avg displacement in data: 0.02791
    └ @ Main In[13]:9
    ┌ Info:    Loss [941] for horizon 51 : 0.00075   
    │         Avg displacement in data: 0.02739
    └ @ Main In[13]:9
    ┌ Info:    Loss [961] for horizon 51 : 0.00074   
    │         Avg displacement in data: 0.02712
    └ @ Main In[13]:9
    ┌ Info:    Loss [981] for horizon 51 : 0.00071   
    │         Avg displacement in data: 0.02671
    └ @ Main In[13]:9
=======
    │         Avg displacement in data: 0.02135
    └ @ Main In[12]:9
    ┌ Info:    Loss [481] for horizon 47 : 0.00056   
    │         Avg displacement in data: 0.02377
    └ @ Main In[12]:9
    ┌ Info:    Loss [501] for horizon 49 : 0.00081   
    │         Avg displacement in data: 0.02845
    └ @ Main In[12]:9
    ┌ Info:    Loss [521] for horizon 51 : 0.00126   
    │         Avg displacement in data: 0.03549
    └ @ Main In[12]:9
    ┌ Info:    Loss [541] for horizon 51 : 0.00122   
    │         Avg displacement in data: 0.03496
    └ @ Main In[12]:9
    ┌ Info:    Loss [561] for horizon 51 : 0.00118   
    │         Avg displacement in data: 0.03433
    └ @ Main In[12]:9
    ┌ Info:    Loss [581] for horizon 51 : 0.00116   
    │         Avg displacement in data: 0.03409
    └ @ Main In[12]:9
    ┌ Info:    Loss [601] for horizon 51 : 0.00112   
    │         Avg displacement in data: 0.0334
    └ @ Main In[12]:9
    ┌ Info:    Loss [621] for horizon 51 : 0.0011   
    │         Avg displacement in data: 0.03316
    └ @ Main In[12]:9
    ┌ Info:    Loss [641] for horizon 51 : 0.0011   
    │         Avg displacement in data: 0.03309
    └ @ Main In[12]:9
    ┌ Info:    Loss [661] for horizon 51 : 0.00107   
    │         Avg displacement in data: 0.03272
    └ @ Main In[12]:9
    ┌ Info:    Loss [681] for horizon 51 : 0.00101   
    │         Avg displacement in data: 0.03171
    └ @ Main In[12]:9
    ┌ Info:    Loss [701] for horizon 51 : 0.00098   
    │         Avg displacement in data: 0.03136
    └ @ Main In[12]:9
    ┌ Info:    Loss [721] for horizon 51 : 0.00097   
    │         Avg displacement in data: 0.03114
    └ @ Main In[12]:9
    ┌ Info:    Loss [741] for horizon 51 : 0.00096   
    │         Avg displacement in data: 0.03104
    └ @ Main In[12]:9
    ┌ Info:    Loss [761] for horizon 51 : 0.00093   
    │         Avg displacement in data: 0.03052
    └ @ Main In[12]:9
    ┌ Info:    Loss [781] for horizon 51 : 0.00088   
    │         Avg displacement in data: 0.02974
    └ @ Main In[12]:9
    ┌ Info:    Loss [801] for horizon 51 : 0.00087   
    │         Avg displacement in data: 0.02951
    └ @ Main In[12]:9
    ┌ Info:    Loss [821] for horizon 51 : 0.00086   
    │         Avg displacement in data: 0.02926
    └ @ Main In[12]:9
    ┌ Info:    Loss [841] for horizon 51 : 0.00084   
    │         Avg displacement in data: 0.02892
    └ @ Main In[12]:9
    ┌ Info:    Loss [861] for horizon 51 : 0.00082   
    │         Avg displacement in data: 0.02866
    └ @ Main In[12]:9
    ┌ Info:    Loss [881] for horizon 51 : 0.00079   
    │         Avg displacement in data: 0.02809
    └ @ Main In[12]:9
    ┌ Info:    Loss [901] for horizon 51 : 0.00077   
    │         Avg displacement in data: 0.02777
    └ @ Main In[12]:9
    ┌ Info:    Loss [921] for horizon 51 : 0.00076   
    │         Avg displacement in data: 0.02749
    └ @ Main In[12]:9
    ┌ Info:    Loss [941] for horizon 51 : 0.00076   
    │         Avg displacement in data: 0.0276
    └ @ Main In[12]:9
    ┌ Info:    Loss [961] for horizon 51 : 0.00077   
    │         Avg displacement in data: 0.02775
    └ @ Main In[12]:9
    ┌ Info:    Loss [981] for horizon 51 : 0.00071   
    │         Avg displacement in data: 0.02664
    └ @ Main In[12]:9
>>>>>>> 6d2f15da


#### Comparison of the plots

Here three plots are compared with each other and only the position of the mass is considered. The first plot represents the *simpleFMU*, the second represents the *realFMU* (reference) and the third plot represents the result after training the NeuralFMU. 


```julia
# plot results mass.s
plotResults()
```




    
![svg](advanced_hybrid_ME_files/advanced_hybrid_ME_41_0.svg)
    



Finally, the FMU is cleaned-up.


```julia
fmiUnload(simpleFMU)
```

### Summary

Based on the plots, it can be seen that the NeuralFMU is able to adapt the friction model of the *realFMU*. After 300 runs, the curves do not overlap very well, but this can be achieved by longer training (1000 runs) or a better initialization.

### Source

[1] Tobias Thummerer, Lars Mikelsons and Josef Kircher. 2021. **NeuralFMU: towards structural integration of FMUs into neural networks.** Martin Sjölund, Lena Buffoni, Adrian Pop and Lennart Ochel (Ed.). Proceedings of 14th Modelica Conference 2021, Linköping, Sweden, September 20-24, 2021. Linköping University Electronic Press, Linköping (Linköping Electronic Conference Proceedings ; 181), 297-306. [DOI: 10.3384/ecp21181297](https://doi.org/10.3384/ecp21181297)
<|MERGE_RESOLUTION|>--- conflicted
+++ resolved
@@ -1,15 +1,10 @@
 # Creation and training of ME-NeuralFMUs
 Tutorial by Johannes Stoljar, Tobias Thummerer
 
-## LICENSE
-
-
-
-```julia
-# Copyright (c) 2021 Tobias Thummerer, Lars Mikelsons, Johannes Stoljar
-# Licensed under the MIT license. 
-# See LICENSE (https://github.com/thummeto/FMIFlux.jl/blob/main/LICENSE) file in the project root for details.
-```
+## License
+Copyright (c) 2021 Tobias Thummerer, Lars Mikelsons, Johannes Stoljar
+
+Licensed under the MIT license. See [LICENSE](https://github.com/thummeto/FMIFlux.jl/blob/main/LICENSE) file in the project root for details.
 
 ## Motivation
 The Julia Package *FMIFlux.jl* is motivated by the application of hybrid modeling. This package enables the user to integrate his simulation model between neural networks (NeuralFMU). For this, the simulation model must be exported as FMU (functional mock-up unit), which corresponds to a widely used standard. The big advantage of hybrid modeling with artificial neural networks is, that effects that are difficult to model (because they might be unknown) can be easily learned by the neural networks. For this purpose, the NeuralFMU is trained with measurement data containing the not modeled physical effect. The final product is a simulation model including the originally not modeled effects. Another big advantage of the NeuralFMU is that it works with little data, because the FMU already contains the characteristic functionality of the simulation and only the missing effects are added.
@@ -130,15 +125,9 @@
 fmiInfo(realFMU)
 ```
 
-<<<<<<< HEAD
-    ┌ Info: fmi2Unzip(...): Successfully unzipped 153 files at `/tmp/fmijl_kOAbd6/SpringFrictionPendulum1D`.
-    └ @ FMIImport /home/runner/.julia/packages/FMIImport/g4GUl/src/FMI2_ext.jl:76
-    ┌ Info: fmi2Load(...): FMU resources location is `file:////tmp/fmijl_kOAbd6/SpringFrictionPendulum1D/resources`
-=======
     ┌ Info: fmi2Unzip(...): Successfully unzipped 153 files at `/tmp/fmijl_QafLkl/SpringFrictionPendulum1D`.
     └ @ FMIImport /home/runner/.julia/packages/FMIImport/g4GUl/src/FMI2_ext.jl:76
     ┌ Info: fmi2Load(...): FMU resources location is `file:////tmp/fmijl_QafLkl/SpringFrictionPendulum1D/resources`
->>>>>>> 6d2f15da
     └ @ FMIImport /home/runner/.julia/packages/FMIImport/g4GUl/src/FMI2_ext.jl:192
     ┌ Info: fmi2Load(...): FMU supports both CS and ME, using CS as default if nothing specified.
     └ @ FMIImport /home/runner/.julia/packages/FMIImport/g4GUl/src/FMI2_ext.jl:195
@@ -186,7 +175,7 @@
 
 
     
-![svg](advanced_hybrid_ME_files/advanced_hybrid_ME_11_0.svg)
+![svg](advanced_hybrid_ME_files/advanced_hybrid_ME_9_0.svg)
     
 
 
@@ -298,15 +287,9 @@
     ##################### End information for FMU #####################
 
 
-<<<<<<< HEAD
-    ┌ Info: fmi2Unzip(...): Successfully unzipped 153 files at `/tmp/fmijl_pi5BM5/SpringPendulum1D`.
-    └ @ FMIImport /home/runner/.julia/packages/FMIImport/g4GUl/src/FMI2_ext.jl:76
-    ┌ Info: fmi2Load(...): FMU resources location is `file:////tmp/fmijl_pi5BM5/SpringPendulum1D/resources`
-=======
     ┌ Info: fmi2Unzip(...): Successfully unzipped 153 files at `/tmp/fmijl_XdUAcj/SpringPendulum1D`.
     └ @ FMIImport /home/runner/.julia/packages/FMIImport/g4GUl/src/FMI2_ext.jl:76
     ┌ Info: fmi2Load(...): FMU resources location is `file:////tmp/fmijl_XdUAcj/SpringPendulum1D/resources`
->>>>>>> 6d2f15da
     └ @ FMIImport /home/runner/.julia/packages/FMIImport/g4GUl/src/FMI2_ext.jl:192
     ┌ Info: fmi2Load(...): FMU supports both CS and ME, using CS as default if nothing specified.
     └ @ FMIImport /home/runner/.julia/packages/FMIImport/g4GUl/src/FMI2_ext.jl:195
@@ -316,7 +299,7 @@
 
 
     
-![svg](advanced_hybrid_ME_files/advanced_hybrid_ME_19_2.svg)
+![svg](advanced_hybrid_ME_files/advanced_hybrid_ME_17_2.svg)
     
 
 
@@ -576,7 +559,7 @@
 
 
     
-![svg](advanced_hybrid_ME_files/advanced_hybrid_ME_37_0.svg)
+![svg](advanced_hybrid_ME_files/advanced_hybrid_ME_35_0.svg)
     
 
 
@@ -596,72 +579,8 @@
 
     ┌ Info:    Loss [1] for horizon 5 : 0.06331   
     │         Avg displacement in data: 0.25162
-    └ @ Main In[13]:9
+    └ @ Main In[12]:9
     ┌ Info:    Loss [21] for horizon 5 : 0.00542   
-<<<<<<< HEAD
-    │         Avg displacement in data: 0.07361
-    └ @ Main In[13]:9
-    ┌ Info:    Loss [41] for horizon 7 : 0.00257   
-    │         Avg displacement in data: 0.0507
-    └ @ Main In[13]:9
-    ┌ Info:    Loss [61] for horizon 9 : 0.00298   
-    │         Avg displacement in data: 0.05455
-    └ @ Main In[13]:9
-    ┌ Info:    Loss [81] for horizon 11 : 0.00075   
-    │         Avg displacement in data: 0.02746
-    └ @ Main In[13]:9
-    ┌ Info:    Loss [101] for horizon 13 : 0.00289   
-    │         Avg displacement in data: 0.05377
-    └ @ Main In[13]:9
-    ┌ Info:    Loss [121] for horizon 15 : 0.0071   
-    │         Avg displacement in data: 0.08428
-    └ @ Main In[13]:9
-    ┌ Info:    Loss [141] for horizon 17 : 0.01533   
-    │         Avg displacement in data: 0.12381
-    └ @ Main In[13]:9
-    ┌ Info:    Loss [161] for horizon 17 : 0.00854   
-    │         Avg displacement in data: 0.09239
-    └ @ Main In[13]:9
-    ┌ Info:    Loss [181] for horizon 19 : 0.01068   
-    │         Avg displacement in data: 0.10332
-    └ @ Main In[13]:9
-    ┌ Info:    Loss [201] for horizon 19 : 0.00552   
-    │         Avg displacement in data: 0.07432
-    └ @ Main In[13]:9
-    ┌ Info:    Loss [221] for horizon 21 : 0.00338   
-    │         Avg displacement in data: 0.05817
-    └ @ Main In[13]:9
-    ┌ Info:    Loss [241] for horizon 23 : 0.00148   
-    │         Avg displacement in data: 0.0385
-    └ @ Main In[13]:9
-    ┌ Info:    Loss [261] for horizon 25 : 0.00069   
-    │         Avg displacement in data: 0.02618
-    └ @ Main In[13]:9
-    ┌ Info:    Loss [281] for horizon 27 : 0.00047   
-    │         Avg displacement in data: 0.02176
-    └ @ Main In[13]:9
-    ┌ Info:    Loss [301] for horizon 29 : 0.00043   
-    │         Avg displacement in data: 0.02074
-    └ @ Main In[13]:9
-    ┌ Info:    Loss [321] for horizon 31 : 0.00049   
-    │         Avg displacement in data: 0.02214
-    └ @ Main In[13]:9
-    ┌ Info:    Loss [341] for horizon 33 : 0.00062   
-    │         Avg displacement in data: 0.02493
-    └ @ Main In[13]:9
-    ┌ Info:    Loss [361] for horizon 35 : 0.00061   
-    │         Avg displacement in data: 0.02471
-    └ @ Main In[13]:9
-    ┌ Info:    Loss [381] for horizon 37 : 0.00055   
-    │         Avg displacement in data: 0.0234
-    └ @ Main In[13]:9
-    ┌ Info:    Loss [401] for horizon 39 : 0.00051   
-    │         Avg displacement in data: 0.02255
-    └ @ Main In[13]:9
-    ┌ Info:    Loss [421] for horizon 41 : 0.0005   
-    │         Avg displacement in data: 0.02232
-    └ @ Main In[13]:9
-=======
     │         Avg displacement in data: 0.0736
     └ @ Main In[12]:9
     ┌ Info:    Loss [41] for horizon 7 : 0.00256   
@@ -724,139 +643,56 @@
     ┌ Info:    Loss [421] for horizon 41 : 0.0005   
     │         Avg displacement in data: 0.02233
     └ @ Main In[12]:9
->>>>>>> 6d2f15da
     ┌ Info:    Loss [441] for horizon 43 : 0.00049   
     │         Avg displacement in data: 0.02208
-    └ @ Main In[13]:9
+    └ @ Main In[12]:9
     ┌ Info:    Loss [461] for horizon 45 : 0.00046   
-<<<<<<< HEAD
-    │         Avg displacement in data: 0.02141
-    └ @ Main In[13]:9
+    │         Avg displacement in data: 0.02135
+    └ @ Main In[12]:9
     ┌ Info:    Loss [481] for horizon 47 : 0.00056   
-    │         Avg displacement in data: 0.02373
-    └ @ Main In[13]:9
-    ┌ Info:    Loss [501] for horizon 49 : 0.00082   
-    │         Avg displacement in data: 0.02869
-    └ @ Main In[13]:9
-    ┌ Info:    Loss [521] for horizon 51 : 0.00129   
-    │         Avg displacement in data: 0.0359
-    └ @ Main In[13]:9
-    ┌ Info:    Loss [541] for horizon 51 : 0.00121   
-    │         Avg displacement in data: 0.03472
-    └ @ Main In[13]:9
-    ┌ Info:    Loss [561] for horizon 51 : 0.00117   
-    │         Avg displacement in data: 0.03418
-    └ @ Main In[13]:9
-    ┌ Info:    Loss [581] for horizon 51 : 0.00115   
-    │         Avg displacement in data: 0.03396
-    └ @ Main In[13]:9
-    ┌ Info:    Loss [601] for horizon 51 : 0.00113   
-    │         Avg displacement in data: 0.03355
-    └ @ Main In[13]:9
-    ┌ Info:    Loss [621] for horizon 51 : 0.00111   
-    │         Avg displacement in data: 0.03333
-    └ @ Main In[13]:9
-    ┌ Info:    Loss [641] for horizon 51 : 0.00108   
-    │         Avg displacement in data: 0.03286
-    └ @ Main In[13]:9
-    ┌ Info:    Loss [661] for horizon 51 : 0.00103   
-    │         Avg displacement in data: 0.03215
-    └ @ Main In[13]:9
-    ┌ Info:    Loss [681] for horizon 51 : 0.001   
-    │         Avg displacement in data: 0.03163
-    └ @ Main In[13]:9
-    ┌ Info:    Loss [701] for horizon 51 : 0.00102   
-    │         Avg displacement in data: 0.03193
-    └ @ Main In[13]:9
+    │         Avg displacement in data: 0.02377
+    └ @ Main In[12]:9
+    ┌ Info:    Loss [501] for horizon 49 : 0.00081   
+    │         Avg displacement in data: 0.02845
+    └ @ Main In[12]:9
+    ┌ Info:    Loss [521] for horizon 51 : 0.00126   
+    │         Avg displacement in data: 0.03549
+    └ @ Main In[12]:9
+    ┌ Info:    Loss [541] for horizon 51 : 0.00122   
+    │         Avg displacement in data: 0.03496
+    └ @ Main In[12]:9
+    ┌ Info:    Loss [561] for horizon 51 : 0.00118   
+    │         Avg displacement in data: 0.03433
+    └ @ Main In[12]:9
+    ┌ Info:    Loss [581] for horizon 51 : 0.00116   
+    │         Avg displacement in data: 0.03409
+    └ @ Main In[12]:9
+    ┌ Info:    Loss [601] for horizon 51 : 0.00112   
+    │         Avg displacement in data: 0.0334
+    └ @ Main In[12]:9
+    ┌ Info:    Loss [621] for horizon 51 : 0.0011   
+    │         Avg displacement in data: 0.03316
+    └ @ Main In[12]:9
+    ┌ Info:    Loss [641] for horizon 51 : 0.0011   
+    │         Avg displacement in data: 0.03309
+    └ @ Main In[12]:9
+    ┌ Info:    Loss [661] for horizon 51 : 0.00107   
+    │         Avg displacement in data: 0.03272
+    └ @ Main In[12]:9
+    ┌ Info:    Loss [681] for horizon 51 : 0.00101   
+    │         Avg displacement in data: 0.03171
+    └ @ Main In[12]:9
+    ┌ Info:    Loss [701] for horizon 51 : 0.00098   
+    │         Avg displacement in data: 0.03136
+    └ @ Main In[12]:9
     ┌ Info:    Loss [721] for horizon 51 : 0.00097   
-    │         Avg displacement in data: 0.03121
-    └ @ Main In[13]:9
-    ┌ Info:    Loss [741] for horizon 51 : 0.00097   
     │         Avg displacement in data: 0.03114
-    └ @ Main In[13]:9
+    └ @ Main In[12]:9
+    ┌ Info:    Loss [741] for horizon 51 : 0.00096   
+    │         Avg displacement in data: 0.03104
+    └ @ Main In[12]:9
     ┌ Info:    Loss [761] for horizon 51 : 0.00093   
     │         Avg displacement in data: 0.03052
-    └ @ Main In[13]:9
-    ┌ Info:    Loss [781] for horizon 51 : 0.00089   
-    │         Avg displacement in data: 0.02978
-    └ @ Main In[13]:9
-    ┌ Info:    Loss [801] for horizon 51 : 0.00087   
-    │         Avg displacement in data: 0.02956
-    └ @ Main In[13]:9
-    ┌ Info:    Loss [821] for horizon 51 : 0.00085   
-    │         Avg displacement in data: 0.02921
-    └ @ Main In[13]:9
-    ┌ Info:    Loss [841] for horizon 51 : 0.00083   
-    │         Avg displacement in data: 0.02878
-    └ @ Main In[13]:9
-    ┌ Info:    Loss [861] for horizon 51 : 0.00083   
-    │         Avg displacement in data: 0.02875
-    └ @ Main In[13]:9
-    ┌ Info:    Loss [881] for horizon 51 : 0.00081   
-    │         Avg displacement in data: 0.02846
-    └ @ Main In[13]:9
-    ┌ Info:    Loss [901] for horizon 51 : 0.0008   
-    │         Avg displacement in data: 0.02821
-    └ @ Main In[13]:9
-    ┌ Info:    Loss [921] for horizon 51 : 0.00078   
-    │         Avg displacement in data: 0.02791
-    └ @ Main In[13]:9
-    ┌ Info:    Loss [941] for horizon 51 : 0.00075   
-    │         Avg displacement in data: 0.02739
-    └ @ Main In[13]:9
-    ┌ Info:    Loss [961] for horizon 51 : 0.00074   
-    │         Avg displacement in data: 0.02712
-    └ @ Main In[13]:9
-    ┌ Info:    Loss [981] for horizon 51 : 0.00071   
-    │         Avg displacement in data: 0.02671
-    └ @ Main In[13]:9
-=======
-    │         Avg displacement in data: 0.02135
-    └ @ Main In[12]:9
-    ┌ Info:    Loss [481] for horizon 47 : 0.00056   
-    │         Avg displacement in data: 0.02377
-    └ @ Main In[12]:9
-    ┌ Info:    Loss [501] for horizon 49 : 0.00081   
-    │         Avg displacement in data: 0.02845
-    └ @ Main In[12]:9
-    ┌ Info:    Loss [521] for horizon 51 : 0.00126   
-    │         Avg displacement in data: 0.03549
-    └ @ Main In[12]:9
-    ┌ Info:    Loss [541] for horizon 51 : 0.00122   
-    │         Avg displacement in data: 0.03496
-    └ @ Main In[12]:9
-    ┌ Info:    Loss [561] for horizon 51 : 0.00118   
-    │         Avg displacement in data: 0.03433
-    └ @ Main In[12]:9
-    ┌ Info:    Loss [581] for horizon 51 : 0.00116   
-    │         Avg displacement in data: 0.03409
-    └ @ Main In[12]:9
-    ┌ Info:    Loss [601] for horizon 51 : 0.00112   
-    │         Avg displacement in data: 0.0334
-    └ @ Main In[12]:9
-    ┌ Info:    Loss [621] for horizon 51 : 0.0011   
-    │         Avg displacement in data: 0.03316
-    └ @ Main In[12]:9
-    ┌ Info:    Loss [641] for horizon 51 : 0.0011   
-    │         Avg displacement in data: 0.03309
-    └ @ Main In[12]:9
-    ┌ Info:    Loss [661] for horizon 51 : 0.00107   
-    │         Avg displacement in data: 0.03272
-    └ @ Main In[12]:9
-    ┌ Info:    Loss [681] for horizon 51 : 0.00101   
-    │         Avg displacement in data: 0.03171
-    └ @ Main In[12]:9
-    ┌ Info:    Loss [701] for horizon 51 : 0.00098   
-    │         Avg displacement in data: 0.03136
-    └ @ Main In[12]:9
-    ┌ Info:    Loss [721] for horizon 51 : 0.00097   
-    │         Avg displacement in data: 0.03114
-    └ @ Main In[12]:9
-    ┌ Info:    Loss [741] for horizon 51 : 0.00096   
-    │         Avg displacement in data: 0.03104
-    └ @ Main In[12]:9
-    ┌ Info:    Loss [761] for horizon 51 : 0.00093   
-    │         Avg displacement in data: 0.03052
     └ @ Main In[12]:9
     ┌ Info:    Loss [781] for horizon 51 : 0.00088   
     │         Avg displacement in data: 0.02974
@@ -891,7 +727,6 @@
     ┌ Info:    Loss [981] for horizon 51 : 0.00071   
     │         Avg displacement in data: 0.02664
     └ @ Main In[12]:9
->>>>>>> 6d2f15da
 
 
 #### Comparison of the plots
@@ -908,7 +743,7 @@
 
 
     
-![svg](advanced_hybrid_ME_files/advanced_hybrid_ME_41_0.svg)
+![svg](advanced_hybrid_ME_files/advanced_hybrid_ME_39_0.svg)
     
 
 
