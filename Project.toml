--- conflicted
+++ resolved
@@ -23,16 +23,6 @@
 [compat]
 Colors = "0.12"
 DifferentiableEigen = "0.2.0"
-<<<<<<< HEAD
-DifferentialEquations = "7.7.0 - 7.13"
-FMIImport = "0.16.4"
-FMISensitivity = "0.1.4"
-Flux = "0.13.0 - 0.14"
-Optim = "1.7"
-ProgressMeter = "1.7"
-Requires = "1.3"
-ThreadPools = "2.1.1"
-=======
 FMIImport = "1.0.0"
 FMISensitivity = "0.2.0"
 Flux = "0.9 - 0.14"
@@ -40,5 +30,4 @@
 OrdinaryDiffEq = "6.0"
 Statistics = "1"
 ThreadPools = "2.1"
->>>>>>> 4a091deb
 julia = "1.6"