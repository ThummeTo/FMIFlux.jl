--- conflicted
+++ resolved
@@ -235,11 +235,7 @@
 net = Chain(Dense(numStates, numStates, identity; 
                   initW = (out, in) -> [[1.0, 0.0] [0.0, 1.0]], 
                   initb = out -> zeros(out)),
-<<<<<<< HEAD
-            inputs -> fmi2DoStepME(simpleFMU, inputs),
-=======
             inputs -> fmi2EvaluateME(simpleFMU, inputs),
->>>>>>> f8d2c84c
             Dense(numStates, 8, identity),
             Dense(8, 8, tanh),
             Dense(8, numStates))
