--- conflicted
+++ resolved
@@ -3,7 +3,7 @@
 on:
   push:
     branches:
-      - 'main'
+      - main
     tags:
       - '*'
   pull_request:
@@ -22,8 +22,8 @@
     steps:
     - name: "Check out repository"
       uses: actions/checkout@v2
-    
-    - name: "Set up Julia"  
+
+    - name: "Set up Julia"
       uses: julia-actions/setup-julia@v1
       with:
           version: ${{ matrix.julia-version }}
@@ -31,7 +31,7 @@
 
     - name: "Build package"
       uses: julia-actions/julia-buildpkg@v1
-    
+
     - name: "Set path filter"
       uses: dorny/paths-filter@v2
       id: filter
@@ -44,15 +44,6 @@
     - name: "Install Packages"
       if: ${{ steps.filter.outputs.example == 'true' }}
       run: |
-<<<<<<< HEAD
-        pip install jupyter==1.0.0
-        pip install nbconvert==6.4.3
-
-    - name: Execute changed files
-      if: ${{ steps.filter.outputs.example == 'true' }}
-      run: |
-        jupyter nbconvert --to notebook --inplace --execute ${{ steps.filter.outputs.example_files }}
-=======
         pip install jupyter==1.0.0 nbconvert==6.4.5 MarkupSafe==2.1.1 jinja2==3.1.1
         julia --project=example/ -e 'using Pkg; Pkg.develop(PackageSpec(path=pwd())); Pkg.instantiate()'
 
@@ -60,7 +51,6 @@
       if: ${{ steps.filter.outputs.example == 'true' }}
       run: |
         jupyter nbconvert --ExecutePreprocessor.kernel_name="julia-1.6" --to notebook --inplace --execute ${{ steps.filter.outputs.example_files }}
->>>>>>> 5cf60485
  
     - name: "Synch changed files"
       if: ${{ steps.filter.outputs.example == 'true' }}
@@ -68,7 +58,7 @@
         jupyter nbconvert --to script ${{ steps.filter.outputs.example_files }}
         jupyter nbconvert --output-dir='./docs/src/examples' --to markdown ${{ steps.filter.outputs.example_files }}
 
-    - name: ""
+    - name: "Auto commit"
       uses: stefanzweifel/git-auto-commit-action@v4
       with:
         commit_message: Jupyter nbconvert synch - modified, paired .ipynb files
@@ -87,7 +77,7 @@
       - name: "Check out repository"
         uses: actions/checkout@v2
 
-      - name: "Set up Julia"  
+      - name: "Set up Julia"
         uses: julia-actions/setup-julia@v1
         with:
           version: ${{ matrix.julia-version }}
